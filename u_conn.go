// Copyright 2017 Google Inc. All rights reserved.
// Use of this source code is governed by a BSD-style
// license that can be found in the LICENSE file.

package tls

import (
	"bufio"
	"bytes"
	"context"
	"crypto/cipher"
	"crypto/ecdh"
	"encoding/binary"
	"errors"
	"fmt"
	"hash"
	"net"
	"strconv"
)

type ClientHelloBuildStatus int

const NotBuilt ClientHelloBuildStatus = 0
const BuildByUtls ClientHelloBuildStatus = 1
const BuildByGoTLS ClientHelloBuildStatus = 2

type UConn struct {
	*Conn

	Extensions        []TLSExtension
	ClientHelloID     ClientHelloID
	sessionController *sessionController

	clientHelloBuildStatus ClientHelloBuildStatus

	HandshakeState PubClientHandshakeState

	greaseSeed [ssl_grease_last_index]uint16

	omitSNIExtension bool

	// skipResumptionOnNilExtension is copied from `Config.PreferSkipResumptionOnNilExtension`.
	//
	// By default, if ClientHelloSpec is predefined or utls-generated (as opposed to HelloCustom), this flag will be updated to true.
	skipResumptionOnNilExtension bool

	// certCompressionAlgs represents the set of advertised certificate compression
	// algorithms, as specified in the ClientHello. This is only relevant client-side, for the
	// server certificate. All other forms of certificate compression are unsupported.
	certCompressionAlgs []CertCompressionAlgo
}

// UClient returns a new uTLS client, with behavior depending on clientHelloID.
// Config CAN be nil, but make sure to eventually specify ServerName.
func UClient(conn net.Conn, config *Config, clientHelloID ClientHelloID) *UConn {
	if config == nil {
		config = &Config{}
	}
	tlsConn := Conn{conn: conn, config: config, isClient: true}
	handshakeState := PubClientHandshakeState{C: &tlsConn, Hello: &PubClientHelloMsg{}}
	uconn := UConn{Conn: &tlsConn, ClientHelloID: clientHelloID, HandshakeState: handshakeState}
	uconn.HandshakeState.uconn = &uconn
	uconn.handshakeFn = uconn.clientHandshake
	uconn.sessionController = newSessionController(&uconn)
	uconn.utls.sessionController = uconn.sessionController
<<<<<<< HEAD
=======
	uconn.skipResumptionOnNilExtension = config.PreferSkipResumptionOnNilExtension || clientHelloID.Client != helloCustom
>>>>>>> 30f5a69d
	return &uconn
}

// BuildHandshakeState behavior varies based on ClientHelloID and
// whether it was already called before.
// If HelloGolang:
//
//	[only once] make default ClientHello and overwrite existing state
//
// If any other mimicking ClientHelloID is used:
//
//	[only once] make ClientHello based on ID and overwrite existing state
//	[each call] apply uconn.Extensions config to internal crypto/tls structures
//	[each call] marshal ClientHello.
//
// BuildHandshakeState is automatically called before uTLS performs handshake,
// amd should only be called explicitly to inspect/change fields of
// default/mimicked ClientHello.
func (uconn *UConn) BuildHandshakeState() error {
	if uconn.ClientHelloID == HelloGolang {
		if uconn.clientHelloBuildStatus == BuildByGoTLS {
			return nil
		}
		uAssert(uconn.clientHelloBuildStatus == NotBuilt, "BuildHandshakeState failed: invalid call, client hello has already been built by utls")

		// use default Golang ClientHello.
		hello, keySharePrivate, err := uconn.makeClientHello()
		if err != nil {
			return err
		}

		uconn.HandshakeState.Hello = hello.getPublicPtr()
		if ecdheKey, ok := keySharePrivate.(*ecdh.PrivateKey); ok {
			uconn.HandshakeState.State13.EcdheKey = ecdheKey
		} else if kemKey, ok := keySharePrivate.(*kemPrivateKey); ok {
			uconn.HandshakeState.State13.KEMKey = kemKey.ToPublic()
		} else {
			return fmt.Errorf("uTLS: unknown keySharePrivate type: %T", keySharePrivate)
		}
		uconn.HandshakeState.C = uconn.Conn
		uconn.clientHelloBuildStatus = BuildByGoTLS
	} else {
		uAssert(uconn.clientHelloBuildStatus == BuildByUtls || uconn.clientHelloBuildStatus == NotBuilt, "BuildHandshakeState failed: invalid call, client hello has already been built by go-tls")
		if uconn.clientHelloBuildStatus == NotBuilt {
			err := uconn.applyPresetByID(uconn.ClientHelloID)
			if err != nil {
				return err
			}
			if uconn.omitSNIExtension {
				uconn.removeSNIExtension()
			}
		}

		err := uconn.ApplyConfig()
		if err != nil {
			return err
		}

		err = uconn.uLoadSession()
		if err != nil {
			return err
		}

		err = uconn.MarshalClientHello()
		if err != nil {
			return err
		}

		uconn.uApplyPatch()

		uconn.sessionController.finalCheck()
		uconn.clientHelloBuildStatus = BuildByUtls
<<<<<<< HEAD
	}
	return nil
}

func (uconn *UConn) uLoadSession() error {
	if cfg := uconn.config; cfg.SessionTicketsDisabled || cfg.ClientSessionCache == nil {
		return nil
	}
	switch uconn.sessionController.shouldLoadSession() {
	case shouldReturn:
	case shouldSetTicket:
		uconn.sessionController.setSessionTicketToUConn()
	case shouldSetPsk:
		uconn.sessionController.setPskToUConn()
	case shouldLoad:
		hello := uconn.HandshakeState.Hello.getPrivatePtr()
		uconn.sessionController.utlsAboutToLoadSession()
		session, earlySecret, binderKey, err := uconn.loadSession(hello)
		if session == nil || err != nil {
			return err
		}
		if session.version == VersionTLS12 {
			// We use the session ticket extension for tls 1.2 session resumption
			uconn.sessionController.initSessionTicketExt(session, hello.sessionTicket)
			uconn.sessionController.setSessionTicketToUConn()
		} else {
			uconn.sessionController.initPskExt(session, earlySecret, binderKey, hello.pskIdentities)
		}
	}

	return nil
}

=======
	}
	return nil
}

func (uconn *UConn) uLoadSession() error {
	if cfg := uconn.config; cfg.SessionTicketsDisabled || cfg.ClientSessionCache == nil {
		return nil
	}
	switch uconn.sessionController.shouldLoadSession() {
	case shouldReturn:
	case shouldSetTicket:
		uconn.sessionController.setSessionTicketToUConn()
	case shouldSetPsk:
		uconn.sessionController.setPskToUConn()
	case shouldLoad:
		hello := uconn.HandshakeState.Hello.getPrivatePtr()
		uconn.sessionController.utlsAboutToLoadSession()
		session, earlySecret, binderKey, err := uconn.loadSession(hello)
		if session == nil || err != nil {
			return err
		}
		if session.version == VersionTLS12 {
			// We use the session ticket extension for tls 1.2 session resumption
			uconn.sessionController.initSessionTicketExt(session, hello.sessionTicket)
			uconn.sessionController.setSessionTicketToUConn()
		} else {
			uconn.sessionController.initPskExt(session, earlySecret, binderKey, hello.pskIdentities)
		}
	}

	return nil
}

>>>>>>> 30f5a69d
func (uconn *UConn) uApplyPatch() {
	helloLen := len(uconn.HandshakeState.Hello.Raw)
	if uconn.sessionController.shouldUpdateBinders() {
		uconn.sessionController.updateBinders()
		uconn.sessionController.setPskToUConn()
	}
	uAssert(helloLen == len(uconn.HandshakeState.Hello.Raw), "tls: uApplyPatch Failed: the patch should never change the length of the marshaled clientHello")
}

func (uconn *UConn) DidTls12Resume() bool {
	return uconn.didResume
}

// SetSessionState sets the session ticket, which may be preshared or fake.
// If session is nil, the body of session ticket extension will be unset,
// but the extension itself still MAY be present for mimicking purposes.
// Session tickets to be reused - use same cache on following connections.
//
// Deprecated: This method is deprecated in favor of SetSessionTicketExtension,
// as it only handles session override of TLS 1.2
func (uconn *UConn) SetSessionState(session *ClientSessionState) error {
	sessionTicketExt := &SessionTicketExtension{Initialized: true}
	if session != nil {
		sessionTicketExt.Ticket = session.ticket
		sessionTicketExt.Session = session.session
	}
	return uconn.SetSessionTicketExtension(sessionTicketExt)
}

// SetSessionTicket sets the session ticket extension.
// If extension is nil, this will be a no-op.
func (uconn *UConn) SetSessionTicketExtension(sessionTicketExt ISessionTicketExtension) error {
	if uconn.config.SessionTicketsDisabled || uconn.config.ClientSessionCache == nil {
		return fmt.Errorf("tls: SetSessionTicketExtension failed: session is disabled")
	}
	if sessionTicketExt == nil {
		return nil
	}
	return uconn.sessionController.overrideSessionTicketExt(sessionTicketExt)
}

// SetPskExtension sets the psk extension for tls 1.3 resumption. This is a no-op if the psk is nil.
func (uconn *UConn) SetPskExtension(pskExt PreSharedKeyExtension) error {
	if uconn.config.SessionTicketsDisabled || uconn.config.ClientSessionCache == nil {
		return fmt.Errorf("tls: SetPskExtension failed: session is disabled")
	}
	if pskExt == nil {
		return nil
	}

	uconn.HandshakeState.Hello.TicketSupported = true
	return uconn.sessionController.overridePskExt(pskExt)
}

// If you want session tickets to be reused - use same cache on following connections
func (uconn *UConn) SetSessionCache(cache ClientSessionCache) {
	uconn.config.ClientSessionCache = cache
	uconn.HandshakeState.Hello.TicketSupported = true
}

// SetClientRandom sets client random explicitly.
// BuildHandshakeFirst() must be called before SetClientRandom.
// r must to be 32 bytes long.
func (uconn *UConn) SetClientRandom(r []byte) error {
	if len(r) != 32 {
		return errors.New("Incorrect client random length! Expected: 32, got: " + strconv.Itoa(len(r)))
	} else {
		uconn.HandshakeState.Hello.Random = make([]byte, 32)
		copy(uconn.HandshakeState.Hello.Random, r)
		return nil
	}
}

func (uconn *UConn) SetSNI(sni string) {
	hname := hostnameInSNI(sni)
	uconn.config.ServerName = hname
	for _, ext := range uconn.Extensions {
		sniExt, ok := ext.(*SNIExtension)
		if ok {
			sniExt.ServerName = hname
		}
	}
}

// RemoveSNIExtension removes SNI from the list of extensions sent in ClientHello
// It returns an error when used with HelloGolang ClientHelloID
func (uconn *UConn) RemoveSNIExtension() error {
	if uconn.ClientHelloID == HelloGolang {
		return fmt.Errorf("cannot call RemoveSNIExtension on a UConn with a HelloGolang ClientHelloID")
	}
	uconn.omitSNIExtension = true
	return nil
}

func (uconn *UConn) removeSNIExtension() {
	filteredExts := make([]TLSExtension, 0, len(uconn.Extensions))
	for _, e := range uconn.Extensions {
		if _, ok := e.(*SNIExtension); !ok {
			filteredExts = append(filteredExts, e)
		}
	}
	uconn.Extensions = filteredExts
}

// Handshake runs the client handshake using given clientHandshakeState
// Requires hs.hello, and, optionally, hs.session to be set.
func (c *UConn) Handshake() error {
	return c.HandshakeContext(context.Background())
}

// HandshakeContext runs the client or server handshake
// protocol if it has not yet been run.
//
// The provided Context must be non-nil. If the context is canceled before
// the handshake is complete, the handshake is interrupted and an error is returned.
// Once the handshake has completed, cancellation of the context will not affect the
// connection.
func (c *UConn) HandshakeContext(ctx context.Context) error {
	// Delegate to unexported method for named return
	// without confusing documented signature.
	return c.handshakeContext(ctx)
}

func (c *UConn) handshakeContext(ctx context.Context) (ret error) {
	// Fast sync/atomic-based exit if there is no handshake in flight and the
	// last one succeeded without an error. Avoids the expensive context setup
	// and mutex for most Read and Write calls.
	if c.isHandshakeComplete.Load() {
		return nil
	}

	handshakeCtx, cancel := context.WithCancel(ctx)
	// Note: defer this before starting the "interrupter" goroutine
	// so that we can tell the difference between the input being canceled and
	// this cancellation. In the former case, we need to close the connection.
	defer cancel()

	// Start the "interrupter" goroutine, if this context might be canceled.
	// (The background context cannot).
	//
	// The interrupter goroutine waits for the input context to be done and
	// closes the connection if this happens before the function returns.
	if c.quic != nil {
		c.quic.cancelc = handshakeCtx.Done()
		c.quic.cancel = cancel
	} else if ctx.Done() != nil {
		done := make(chan struct{})
		interruptRes := make(chan error, 1)
		defer func() {
			close(done)
			if ctxErr := <-interruptRes; ctxErr != nil {
				// Return context error to user.
				ret = ctxErr
			}
		}()
		go func() {
			select {
			case <-handshakeCtx.Done():
				// Close the connection, discarding the error
				_ = c.conn.Close()
				interruptRes <- handshakeCtx.Err()
			case <-done:
				interruptRes <- nil
			}
		}()
	}

	c.handshakeMutex.Lock()
	defer c.handshakeMutex.Unlock()

	if err := c.handshakeErr; err != nil {
		return err
	}
	if c.isHandshakeComplete.Load() {
		return nil
	}

	c.in.Lock()
	defer c.in.Unlock()

	// [uTLS section begins]
	if c.isClient {
		err := c.BuildHandshakeState()
		if err != nil {
			return err
		}
	}
	// [uTLS section ends]
	c.handshakeErr = c.handshakeFn(handshakeCtx)
	if c.handshakeErr == nil {
		c.handshakes++
	} else {
		// If an error occurred during the hadshake try to flush the
		// alert that might be left in the buffer.
		c.flush()
	}

	if c.handshakeErr == nil && !c.isHandshakeComplete.Load() {
		c.handshakeErr = errors.New("tls: internal error: handshake should have had a result")
	}
	if c.handshakeErr != nil && c.isHandshakeComplete.Load() {
		panic("tls: internal error: handshake returned an error but is marked successful")
	}

	if c.quic != nil {
		if c.handshakeErr == nil {
			c.quicHandshakeComplete()
			// Provide the 1-RTT read secret now that the handshake is complete.
			// The QUIC layer MUST NOT decrypt 1-RTT packets prior to completing
			// the handshake (RFC 9001, Section 5.7).
			c.quicSetReadSecret(QUICEncryptionLevelApplication, c.cipherSuite, c.in.trafficSecret)
		} else {
			var a alert
			c.out.Lock()
			if !errors.As(c.out.err, &a) {
				a = alertInternalError
			}
			c.out.Unlock()
			// Return an error which wraps both the handshake error and
			// any alert error we may have sent, or alertInternalError
			// if we didn't send an alert.
			// Truncate the text of the alert to 0 characters.
			c.handshakeErr = fmt.Errorf("%w%.0w", c.handshakeErr, AlertError(a))
		}
		close(c.quic.blockedc)
		close(c.quic.signalc)
	}

	return c.handshakeErr
}

// Copy-pasted from tls.Conn in its entirety. But c.Handshake() is now utls' one, not tls.
// Write writes data to the connection.
func (c *UConn) Write(b []byte) (int, error) {
	// interlock with Close below
	for {
		x := c.activeCall.Load()
		if x&1 != 0 {
			return 0, net.ErrClosed
		}
		if c.activeCall.CompareAndSwap(x, x+2) {
			defer c.activeCall.Add(-2)
			break
		}
	}

	if err := c.Handshake(); err != nil {
		return 0, err
	}

	c.out.Lock()
	defer c.out.Unlock()

	if err := c.out.err; err != nil {
		return 0, err
	}

	if !c.isHandshakeComplete.Load() {
		return 0, alertInternalError
	}

	if c.closeNotifySent {
		return 0, errShutdown
	}

	// SSL 3.0 and TLS 1.0 are susceptible to a chosen-plaintext
	// attack when using block mode ciphers due to predictable IVs.
	// This can be prevented by splitting each Application Data
	// record into two records, effectively randomizing the IV.
	//
	// https://www.openssl.org/~bodo/tls-cbc.txt
	// https://bugzilla.mozilla.org/show_bug.cgi?id=665814
	// https://www.imperialviolet.org/2012/01/15/beastfollowup.html

	var m int
	if len(b) > 1 && c.vers <= VersionTLS10 {
		if _, ok := c.out.cipher.(cipher.BlockMode); ok {
			n, err := c.writeRecordLocked(recordTypeApplicationData, b[:1])
			if err != nil {
				return n, c.out.setErrorLocked(err)
			}
			m, b = 1, b[1:]
		}
	}

	n, err := c.writeRecordLocked(recordTypeApplicationData, b)
	return n + m, c.out.setErrorLocked(err)
}

// clientHandshakeWithOneState checks that exactly one expected state is set (1.2 or 1.3)
// and performs client TLS handshake with that state
func (c *UConn) clientHandshake(ctx context.Context) (err error) {
	// [uTLS section begins]
	hello := c.HandshakeState.Hello.getPrivatePtr()
	defer func() { c.HandshakeState.Hello = hello.getPublicPtr() }()

	sessionIsLocked := c.utls.sessionController.isSessionLocked()

	// after this point exactly 1 out of 2 HandshakeState pointers is non-nil,
	// useTLS13 variable tells which pointer
	// [uTLS section ends]

	if c.config == nil {
		c.config = defaultConfig()
	}

	// This may be a renegotiation handshake, in which case some fields
	// need to be reset.
	c.didResume = false

	// [uTLS section begins]
	// don't make new ClientHello, use hs.hello
	// preserve the checks from beginning and end of makeClientHello()
	if len(c.config.ServerName) == 0 && !c.config.InsecureSkipVerify && len(c.config.InsecureServerNameToVerify) == 0 {
		return errors.New("tls: at least one of ServerName, InsecureSkipVerify or InsecureServerNameToVerify must be specified in the tls.Config")
	}

	nextProtosLength := 0
	for _, proto := range c.config.NextProtos {
		if l := len(proto); l == 0 || l > 255 {
			return errors.New("tls: invalid NextProtos value")
		} else {
			nextProtosLength += 1 + l
		}
	}

	if nextProtosLength > 0xffff {
		return errors.New("tls: NextProtos values too large")
	}

	if c.handshakes > 0 {
		hello.secureRenegotiation = c.clientFinished[:]
	}

	var (
		session     *SessionState
		earlySecret []byte
		binderKey   []byte
	)
	if !sessionIsLocked {
		// [uTLS section ends]

		session, earlySecret, binderKey, err = c.loadSession(hello)

		// [uTLS section start]
	} else {
		session = c.HandshakeState.Session
		earlySecret = c.HandshakeState.State13.EarlySecret
		binderKey = c.HandshakeState.State13.BinderKey
	}
	// [uTLS section ends]
	if err != nil {
		return err
	}
	if session != nil {
		defer func() {
			// If we got a handshake failure when resuming a session, throw away
			// the session ticket. See RFC 5077, Section 3.2.
			//
			// RFC 8446 makes no mention of dropping tickets on failure, but it
			// does require servers to abort on invalid binders, so we need to
			// delete tickets to recover from a corrupted PSK.
			if err != nil {
				if cacheKey := c.clientSessionCacheKey(); cacheKey != "" {
					c.config.ClientSessionCache.Put(cacheKey, nil)
				}
			}
		}()
	}

	if _, err := c.writeHandshakeRecord(hello, nil); err != nil {
		return err
	}

	if hello.earlyData {
		suite := cipherSuiteTLS13ByID(session.cipherSuite)
		transcript := suite.hash.New()
		if err := transcriptMsg(hello, transcript); err != nil {
			return err
		}
		earlyTrafficSecret := suite.deriveSecret(earlySecret, clientEarlyTrafficLabel, transcript)
		c.quicSetWriteSecret(QUICEncryptionLevelEarly, suite.id, earlyTrafficSecret)
	}

	msg, err := c.readHandshake(nil)
	if err != nil {
		return err
	}

	serverHello, ok := msg.(*serverHelloMsg)
	if !ok {
		c.sendAlert(alertUnexpectedMessage)
		return unexpectedMessageError(serverHello, msg)
	}

	if err := c.pickTLSVersion(serverHello); err != nil {
		return err
	}

	// uTLS: do not create new handshakeState, use existing one
	if c.vers == VersionTLS13 {
		hs13 := c.HandshakeState.toPrivate13()
		hs13.serverHello = serverHello
		hs13.hello = hello
		if hs13.keySharesParams == nil {
			hs13.keySharesParams = NewKeySharesParameters()
		}
		if !sessionIsLocked {
			hs13.earlySecret = earlySecret
			hs13.binderKey = binderKey
			hs13.session = session
		}
		hs13.ctx = ctx
		// In TLS 1.3, session tickets are delivered after the handshake.
		err = hs13.handshake()
		if handshakeState := hs13.toPublic13(); handshakeState != nil {
			c.HandshakeState = *handshakeState
		}
		return err
	}

	hs12 := c.HandshakeState.toPrivate12()
	hs12.serverHello = serverHello
	hs12.hello = hello
	hs12.ctx = ctx
	hs12.session = session
	err = hs12.handshake()
	if handshakeState := hs12.toPublic12(); handshakeState != nil {
		c.HandshakeState = *handshakeState
	}
	if err != nil {
		return err
	}
	return nil
}

func (uconn *UConn) ApplyConfig() error {
	for _, ext := range uconn.Extensions {
		err := ext.writeToUConn(uconn)
		if err != nil {
			return err
		}
	}
	return nil
}

func (uconn *UConn) MarshalClientHello() error {
	hello := uconn.HandshakeState.Hello
	headerLength := 2 + 32 + 1 + len(hello.SessionId) +
		2 + len(hello.CipherSuites)*2 +
		1 + len(hello.CompressionMethods)

	extensionsLen := 0
	var paddingExt *UtlsPaddingExtension
	for _, ext := range uconn.Extensions {
		if pe, ok := ext.(*UtlsPaddingExtension); !ok {
			// If not padding - just add length of extension to total length
			extensionsLen += ext.Len()
		} else {
			// If padding - process it later
			if paddingExt == nil {
				paddingExt = pe
			} else {
				return errors.New("multiple padding extensions")
			}
		}
	}

	if paddingExt != nil {
		// determine padding extension presence and length
		paddingExt.Update(headerLength + 4 + extensionsLen + 2)
		extensionsLen += paddingExt.Len()
	}

	helloLen := headerLength
	if len(uconn.Extensions) > 0 {
		helloLen += 2 + extensionsLen // 2 bytes for extensions' length
	}

	helloBuffer := bytes.Buffer{}
	bufferedWriter := bufio.NewWriterSize(&helloBuffer, helloLen+4) // 1 byte for tls record type, 3 for length
	// We use buffered Writer to avoid checking write errors after every Write(): whenever first error happens
	// Write() will become noop, and error will be accessible via Flush(), which is called once in the end

	binary.Write(bufferedWriter, binary.BigEndian, typeClientHello)
	helloLenBytes := []byte{byte(helloLen >> 16), byte(helloLen >> 8), byte(helloLen)} // poor man's uint24
	binary.Write(bufferedWriter, binary.BigEndian, helloLenBytes)
	binary.Write(bufferedWriter, binary.BigEndian, hello.Vers)

	binary.Write(bufferedWriter, binary.BigEndian, hello.Random)

	binary.Write(bufferedWriter, binary.BigEndian, uint8(len(hello.SessionId)))
	binary.Write(bufferedWriter, binary.BigEndian, hello.SessionId)

	binary.Write(bufferedWriter, binary.BigEndian, uint16(len(hello.CipherSuites)<<1))
	for _, suite := range hello.CipherSuites {
		binary.Write(bufferedWriter, binary.BigEndian, suite)
	}

	binary.Write(bufferedWriter, binary.BigEndian, uint8(len(hello.CompressionMethods)))
	binary.Write(bufferedWriter, binary.BigEndian, hello.CompressionMethods)

	if len(uconn.Extensions) > 0 {
		binary.Write(bufferedWriter, binary.BigEndian, uint16(extensionsLen))
		for _, ext := range uconn.Extensions {
			if _, err := bufferedWriter.ReadFrom(ext); err != nil {
				return err
			}
		}
	}

	err := bufferedWriter.Flush()
	if err != nil {
		return err
	}

	if helloBuffer.Len() != 4+helloLen {
		return errors.New("utls: unexpected ClientHello length. Expected: " + strconv.Itoa(4+helloLen) +
			". Got: " + strconv.Itoa(helloBuffer.Len()))
	}

	hello.Raw = helloBuffer.Bytes()
	return nil
}

// get current state of cipher and encrypt zeros to get keystream
func (uconn *UConn) GetOutKeystream(length int) ([]byte, error) {
	zeros := make([]byte, length)

	if outCipher, ok := uconn.out.cipher.(cipher.AEAD); ok {
		// AEAD.Seal() does not mutate internal state, other ciphers might
		return outCipher.Seal(nil, uconn.out.seq[:], zeros, nil), nil
	}
	return nil, errors.New("could not convert OutCipher to cipher.AEAD")
}

// SetTLSVers sets min and max TLS version in all appropriate places.
// Function will use first non-zero version parsed in following order:
//  1. Provided minTLSVers, maxTLSVers
//  2. specExtensions may have SupportedVersionsExtension
//  3. [default] min = TLS 1.0, max = TLS 1.2
//
// Error is only returned if things are in clearly undesirable state
// to help user fix them.
func (uconn *UConn) SetTLSVers(minTLSVers, maxTLSVers uint16, specExtensions []TLSExtension) error {
	if minTLSVers == 0 && maxTLSVers == 0 {
		// if version is not set explicitly in the ClientHelloSpec, check the SupportedVersions extension
		supportedVersionsExtensionsPresent := 0
		for _, e := range specExtensions {
			switch ext := e.(type) {
			case *SupportedVersionsExtension:
				findVersionsInSupportedVersionsExtensions := func(versions []uint16) (uint16, uint16) {
					// returns (minVers, maxVers)
					minVers := uint16(0)
					maxVers := uint16(0)
					for _, vers := range versions {
						if isGREASEUint16(vers) {
							continue
						}
						if maxVers < vers || maxVers == 0 {
							maxVers = vers
						}
						if minVers > vers || minVers == 0 {
							minVers = vers
						}
					}
					return minVers, maxVers
				}

				supportedVersionsExtensionsPresent += 1
				minTLSVers, maxTLSVers = findVersionsInSupportedVersionsExtensions(ext.Versions)
				if minTLSVers == 0 && maxTLSVers == 0 {
					return fmt.Errorf("SupportedVersions extension has invalid Versions field")
				} // else: proceed
			}
		}
		switch supportedVersionsExtensionsPresent {
		case 0:
			// if mandatory for TLS 1.3 extension is not present, just default to 1.2
			minTLSVers = VersionTLS10
			maxTLSVers = VersionTLS12
		case 1:
		default:
			return fmt.Errorf("uconn.Extensions contains %v separate SupportedVersions extensions",
				supportedVersionsExtensionsPresent)
		}
	}

	if minTLSVers < VersionTLS10 || minTLSVers > VersionTLS13 {
		return fmt.Errorf("uTLS does not support 0x%X as min version", minTLSVers)
	}

	if maxTLSVers < VersionTLS10 || maxTLSVers > VersionTLS13 {
		return fmt.Errorf("uTLS does not support 0x%X as max version", maxTLSVers)
	}

	uconn.HandshakeState.Hello.SupportedVersions = makeSupportedVersions(minTLSVers, maxTLSVers)
	uconn.config.MinVersion = minTLSVers
	uconn.config.MaxVersion = maxTLSVers

	return nil
}

func (uconn *UConn) SetUnderlyingConn(c net.Conn) {
	uconn.Conn.conn = c
}

func (uconn *UConn) GetUnderlyingConn() net.Conn {
	return uconn.Conn.conn
}

// MakeConnWithCompleteHandshake allows to forge both server and client side TLS connections.
// Major Hack Alert.
func MakeConnWithCompleteHandshake(tcpConn net.Conn, version uint16, cipherSuite uint16, masterSecret []byte, clientRandom []byte, serverRandom []byte, isClient bool) *Conn {
	tlsConn := &Conn{conn: tcpConn, config: &Config{}, isClient: isClient}
	cs := cipherSuiteByID(cipherSuite)
	if cs != nil {
		// This is mostly borrowed from establishKeys()
		clientMAC, serverMAC, clientKey, serverKey, clientIV, serverIV :=
			keysFromMasterSecret(version, cs, masterSecret, clientRandom, serverRandom,
				cs.macLen, cs.keyLen, cs.ivLen)

		var clientCipher, serverCipher interface{}
		var clientHash, serverHash hash.Hash
		if cs.cipher != nil {
			clientCipher = cs.cipher(clientKey, clientIV, true /* for reading */)
			clientHash = cs.mac(clientMAC)
			serverCipher = cs.cipher(serverKey, serverIV, false /* not for reading */)
			serverHash = cs.mac(serverMAC)
		} else {
			clientCipher = cs.aead(clientKey, clientIV)
			serverCipher = cs.aead(serverKey, serverIV)
		}

		if isClient {
			tlsConn.in.prepareCipherSpec(version, serverCipher, serverHash)
			tlsConn.out.prepareCipherSpec(version, clientCipher, clientHash)
		} else {
			tlsConn.in.prepareCipherSpec(version, clientCipher, clientHash)
			tlsConn.out.prepareCipherSpec(version, serverCipher, serverHash)
		}

		// skip the handshake states
		tlsConn.isHandshakeComplete.Store(true)
		tlsConn.cipherSuite = cipherSuite
		tlsConn.haveVers = true
		tlsConn.vers = version

		// Update to the new cipher specs
		// and consume the finished messages
		tlsConn.in.changeCipherSpec()
		tlsConn.out.changeCipherSpec()

		tlsConn.in.incSeq()
		tlsConn.out.incSeq()

		return tlsConn
	} else {
		// TODO: Support TLS 1.3 Cipher Suites
		return nil
	}
}

func makeSupportedVersions(minVers, maxVers uint16) []uint16 {
	a := make([]uint16, maxVers-minVers+1)
	for i := range a {
		a[i] = maxVers - uint16(i)
	}
	return a
}

// Extending (*Conn).readHandshake() to support more customized handshake messages.
func (c *Conn) utlsHandshakeMessageType(msgType byte) (handshakeMessage, error) {
	switch msgType {
	case utlsTypeCompressedCertificate:
		return new(utlsCompressedCertificateMsg), nil
	case utlsTypeEncryptedExtensions:
		if c.isClient {
			return new(encryptedExtensionsMsg), nil
		} else {
			return new(utlsClientEncryptedExtensionsMsg), nil
		}
	default:
		return nil, c.in.setErrorLocked(c.sendAlert(alertUnexpectedMessage))
	}
}

// Extending (*Conn).connectionStateLocked()
func (c *Conn) utlsConnectionStateLocked(state *ConnectionState) {
	state.PeerApplicationSettings = c.utls.peerApplicationSettings
}

type utlsConnExtraFields struct {
	// Application Settings (ALPS)
	hasApplicationSettings   bool
	peerApplicationSettings  []byte
	localApplicationSettings []byte

	sessionController *sessionController
}<|MERGE_RESOLUTION|>--- conflicted
+++ resolved
@@ -63,10 +63,7 @@
 	uconn.handshakeFn = uconn.clientHandshake
 	uconn.sessionController = newSessionController(&uconn)
 	uconn.utls.sessionController = uconn.sessionController
-<<<<<<< HEAD
-=======
 	uconn.skipResumptionOnNilExtension = config.PreferSkipResumptionOnNilExtension || clientHelloID.Client != helloCustom
->>>>>>> 30f5a69d
 	return &uconn
 }
 
@@ -139,7 +136,6 @@
 
 		uconn.sessionController.finalCheck()
 		uconn.clientHelloBuildStatus = BuildByUtls
-<<<<<<< HEAD
 	}
 	return nil
 }
@@ -173,41 +169,6 @@
 	return nil
 }
 
-=======
-	}
-	return nil
-}
-
-func (uconn *UConn) uLoadSession() error {
-	if cfg := uconn.config; cfg.SessionTicketsDisabled || cfg.ClientSessionCache == nil {
-		return nil
-	}
-	switch uconn.sessionController.shouldLoadSession() {
-	case shouldReturn:
-	case shouldSetTicket:
-		uconn.sessionController.setSessionTicketToUConn()
-	case shouldSetPsk:
-		uconn.sessionController.setPskToUConn()
-	case shouldLoad:
-		hello := uconn.HandshakeState.Hello.getPrivatePtr()
-		uconn.sessionController.utlsAboutToLoadSession()
-		session, earlySecret, binderKey, err := uconn.loadSession(hello)
-		if session == nil || err != nil {
-			return err
-		}
-		if session.version == VersionTLS12 {
-			// We use the session ticket extension for tls 1.2 session resumption
-			uconn.sessionController.initSessionTicketExt(session, hello.sessionTicket)
-			uconn.sessionController.setSessionTicketToUConn()
-		} else {
-			uconn.sessionController.initPskExt(session, earlySecret, binderKey, hello.pskIdentities)
-		}
-	}
-
-	return nil
-}
-
->>>>>>> 30f5a69d
 func (uconn *UConn) uApplyPatch() {
 	helloLen := len(uconn.HandshakeState.Hello.Raw)
 	if uconn.sessionController.shouldUpdateBinders() {
