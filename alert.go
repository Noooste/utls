// Copyright 2009 The Go Authors. All rights reserved.
// Use of this source code is governed by a BSD-style
// license that can be found in the LICENSE file.

package tls

import "strconv"

// An AlertError is a TLS alert.
//
// When using a QUIC transport, QUICConn methods will return an error
// which wraps AlertError rather than sending a TLS alert.
type AlertError uint8

func (e AlertError) Error() string {
	return alert(e).String()
}

type alert uint8

const (
	// alert level
	alertLevelWarning = 1
	alertLevelError   = 2
)

const (
	alertCloseNotify                  alert = 0
	alertUnexpectedMessage            alert = 10
	alertBadRecordMAC                 alert = 20
	alertDecryptionFailed             alert = 21
	alertRecordOverflow               alert = 22
	alertDecompressionFailure         alert = 30
	alertHandshakeFailure             alert = 40
	alertBadCertificate               alert = 42
	alertUnsupportedCertificate       alert = 43
	alertCertificateRevoked           alert = 44
	alertCertificateExpired           alert = 45
	alertCertificateUnknown           alert = 46
	alertIllegalParameter             alert = 47
	alertUnknownCA                    alert = 48
	alertAccessDenied                 alert = 49
	alertDecodeError                  alert = 50
	alertDecryptError                 alert = 51
	alertExportRestriction            alert = 60
	alertProtocolVersion              alert = 70
	alertInsufficientSecurity         alert = 71
	alertInternalError                alert = 80
	alertInappropriateFallback        alert = 86
	alertUserCanceled                 alert = 90
	alertNoRenegotiation              alert = 100
	alertMissingExtension             alert = 109
	alertUnsupportedExtension         alert = 110
	alertCertificateUnobtainable      alert = 111
	alertUnrecognizedName             alert = 112
	alertBadCertificateStatusResponse alert = 113
	alertBadCertificateHashValue      alert = 114
	alertUnknownPSKIdentity           alert = 115
	alertCertificateRequired          alert = 116
	alertNoApplicationProtocol        alert = 120
	alertECHRequired                  alert = 121
)

var alertText = map[alert]string{
	alertCloseNotify:                  "close notify",
	alertUnexpectedMessage:            "unexpected message",
	alertBadRecordMAC:                 "bad record MAC",
	alertDecryptionFailed:             "decryption failed",
	alertRecordOverflow:               "record overflow",
	alertDecompressionFailure:         "decompression failure",
	alertHandshakeFailure:             "handshake failure",
	alertBadCertificate:               "bad certificate",
	alertUnsupportedCertificate:       "unsupported certificate",
	alertCertificateRevoked:           "revoked certificate",
	alertCertificateExpired:           "expired certificate",
	alertCertificateUnknown:           "unknown certificate",
	alertIllegalParameter:             "illegal parameter",
	alertUnknownCA:                    "unknown certificate authority",
	alertAccessDenied:                 "access denied",
	alertDecodeError:                  "error decoding message",
	alertDecryptError:                 "error decrypting message",
	alertExportRestriction:            "export restriction",
	alertProtocolVersion:              "protocol version not supported",
	alertInsufficientSecurity:         "insufficient security level",
	alertInternalError:                "internal error",
	alertInappropriateFallback:        "inappropriate fallback",
	alertUserCanceled:                 "user canceled",
	alertNoRenegotiation:              "no renegotiation",
	alertMissingExtension:             "missing extension",
	alertUnsupportedExtension:         "unsupported extension",
	alertCertificateUnobtainable:      "certificate unobtainable",
	alertUnrecognizedName:             "unrecognized name",
	alertBadCertificateStatusResponse: "bad certificate status response",
	alertBadCertificateHashValue:      "bad certificate hash value",
	alertUnknownPSKIdentity:           "unknown PSK identity",
	alertCertificateRequired:          "certificate required",
	alertNoApplicationProtocol:        "no application protocol",
<<<<<<< HEAD
	alertECHRequired:                  "ECH required",
=======
	alertECHRequired:                  "encrypted client hello required",
>>>>>>> 6b21c9a4
}

func (e alert) String() string {
	s, ok := alertText[e]
	if ok {
		return "tls: " + s
	}
	return "tls: alert(" + strconv.Itoa(int(e)) + ")"
}

func (e alert) Error() string {
	return e.String()
}<|MERGE_RESOLUTION|>--- conflicted
+++ resolved
@@ -95,11 +95,7 @@
 	alertUnknownPSKIdentity:           "unknown PSK identity",
 	alertCertificateRequired:          "certificate required",
 	alertNoApplicationProtocol:        "no application protocol",
-<<<<<<< HEAD
-	alertECHRequired:                  "ECH required",
-=======
 	alertECHRequired:                  "encrypted client hello required",
->>>>>>> 6b21c9a4
 }
 
 func (e alert) String() string {
