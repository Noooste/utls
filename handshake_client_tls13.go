--- conflicted
+++ resolved
@@ -19,7 +19,6 @@
 	"github.com/cloudflare/circl/kem"
 )
 
-<<<<<<< HEAD
 // [uTLS SECTION START]
 // KeySharesParameters serves as a in-memory storage for generated keypairs by UTLS when generating
 // ClientHello. It is used to store both ecdhe and kem keypairs.
@@ -88,19 +87,7 @@
 	session       *SessionState
 	earlySecret   []byte
 	binderKey     []byte
-	selectedGroup CurveID
-=======
-type clientHandshakeStateTLS13 struct {
-	c           *Conn
-	ctx         context.Context
-	serverHello *serverHelloMsg
-	hello       *clientHelloMsg
-	ecdheKey    *ecdh.PrivateKey
-
-	session     *SessionState
-	earlySecret []byte
-	binderKey   []byte
->>>>>>> 035b9d2b
+	selectedGroup CurveID // [uTLS] ported from cloudflare/go
 
 	certReq       *certificateRequestMsgTLS13
 	usingPSK      bool
@@ -146,12 +133,8 @@
 	// [uTLS SECTION END]
 
 	// Consistency check on the presence of a keyShare and its parameters.
-<<<<<<< HEAD
 	if (hs.ecdheKey == nil && hs.kemKey == nil) || len(hs.hello.keyShares) < 1 { // [uTLS]
 		// keyshares "< 1" instead of "!= 1", as uTLS may send multiple
-=======
-	if hs.ecdheKey == nil || len(hs.hello.keyShares) != 1 {
->>>>>>> 035b9d2b
 		return c.sendAlert(alertInternalError)
 	}
 
@@ -335,7 +318,6 @@
 			c.sendAlert(alertIllegalParameter)
 			return errors.New("tls: server selected unsupported group")
 		}
-<<<<<<< HEAD
 
 		// [UTLS SECTION BEGINS]
 		// ported from cloudflare/go, slightly modified to maintain compatibility with crypto/tls upstream
@@ -385,23 +367,6 @@
 			hs.hello.keyShares = []keyShare{{group: curveID, data: key.PublicKey().Bytes()}}
 		}
 		// [UTLS SECTION ENDS]
-=======
-		if sentID, _ := curveIDForCurve(hs.ecdheKey.Curve()); sentID == curveID {
-			c.sendAlert(alertIllegalParameter)
-			return errors.New("tls: server sent an unnecessary HelloRetryRequest key_share")
-		}
-		if _, ok := curveForCurveID(curveID); !ok {
-			c.sendAlert(alertInternalError)
-			return errors.New("tls: CurvePreferences includes unsupported curve")
-		}
-		key, err := generateECDHEKey(c.config.rand(), curveID)
-		if err != nil {
-			c.sendAlert(alertInternalError)
-			return err
-		}
-		hs.ecdheKey = key
-		hs.hello.keyShares = []keyShare{{group: curveID, data: key.PublicKey().Bytes()}}
->>>>>>> 035b9d2b
 	}
 
 	hs.hello.raw = nil
@@ -437,7 +402,6 @@
 		}
 	}
 
-<<<<<<< HEAD
 	// [uTLS SECTION BEGINS]
 	// crypto/tls code above this point had changed crypto/tls structures in accordance with HRR, and is about
 	// to call default marshaller.
@@ -499,8 +463,6 @@
 		}
 	}
 	// [uTLS SECTION ENDS]
-=======
->>>>>>> 035b9d2b
 	if hs.hello.earlyData {
 		hs.hello.earlyData = false
 		c.quicRejectedEarlyData()
@@ -552,7 +514,6 @@
 		c.sendAlert(alertIllegalParameter)
 		return errors.New("tls: server did not send a key share")
 	}
-<<<<<<< HEAD
 
 	// [UTLS SECTION BEGINS]
 	var supportedGroupCompatible bool
@@ -565,9 +526,6 @@
 		supportedGroupCompatible = true
 	}
 	if !supportedGroupCompatible { // none matched
-=======
-	if sentID, _ := curveIDForCurve(hs.ecdheKey.Curve()); hs.serverHello.serverShare.group != sentID {
->>>>>>> 035b9d2b
 		c.sendAlert(alertIllegalParameter)
 		return errors.New("tls: server selected unsupported group")
 	}
@@ -607,7 +565,6 @@
 func (hs *clientHandshakeStateTLS13) establishHandshakeKeys() error {
 	c := hs.c
 
-<<<<<<< HEAD
 	// [UTLS SECTION BEGINS]
 	// ported from cloudflare/go, slightly modified to maintain compatibility with crypto/tls upstream
 	var sharedKey []byte
@@ -638,17 +595,6 @@
 	if sharedKey == nil {
 		c.sendAlert(alertInternalError)
 		return errors.New("tls: ecdheKey and circlKey are both nil")
-=======
-	peerKey, err := hs.ecdheKey.Curve().NewPublicKey(hs.serverHello.serverShare.data)
-	if err != nil {
-		c.sendAlert(alertIllegalParameter)
-		return errors.New("tls: invalid server key share")
-	}
-	sharedKey, err := hs.ecdheKey.ECDH(peerKey)
-	if err != nil {
-		c.sendAlert(alertIllegalParameter)
-		return errors.New("tls: invalid server key share")
->>>>>>> 035b9d2b
 	}
 	// [UTLS SECTION ENDS]
 
@@ -716,7 +662,6 @@
 	}
 	c.clientProtocol = encryptedExtensions.alpnProtocol
 
-<<<<<<< HEAD
 	// [UTLS SECTION STARTS]
 	if hs.uconn != nil {
 		err = hs.utlsReadServerParameters(encryptedExtensions)
@@ -727,8 +672,6 @@
 	}
 	// [UTLS SECTION ENDS]
 
-=======
->>>>>>> 035b9d2b
 	if c.quic != nil {
 		if encryptedExtensions.quicTransportParameters == nil {
 			// RFC 9001 Section 8.2.
@@ -782,14 +725,10 @@
 		return nil
 	}
 
-<<<<<<< HEAD
 	// [UTLS SECTION BEGINS]
 	// msg, err := c.readHandshake(hs.transcript)
 	msg, err := c.readHandshake(nil) // hold writing to transcript until we know it is not compressed cert
 	// [UTLS SECTION ENDS]
-=======
-	msg, err := c.readHandshake(hs.transcript)
->>>>>>> 035b9d2b
 	if err != nil {
 		return err
 	}
@@ -799,12 +738,8 @@
 		hs.certReq = certReq
 		transcriptMsg(certReq, hs.transcript) // [UTLS] if it is certReq (not compressedCert), write to transcript
 
-<<<<<<< HEAD
 		// msg, err = c.readHandshake(hs.transcript)
 		msg, err = c.readHandshake(nil) // [UTLS] we don't write to transcript until make sure it is not compressed cert
-=======
-		msg, err = c.readHandshake(hs.transcript)
->>>>>>> 035b9d2b
 		if err != nil {
 			return err
 		}
@@ -833,7 +768,6 @@
 		c.sendAlert(alertDecodeError)
 		return errors.New("tls: received empty certificates message")
 	}
-<<<<<<< HEAD
 	// [UTLS SECTION BEGINS]
 	if !skipWritingCertToTranscript { // write to transcript only if it is not compressedCert (i.e. if not processed by extension)
 		if err = transcriptMsg(certMsg, hs.transcript); err != nil {
@@ -841,8 +775,6 @@
 		}
 	}
 	// [UTLS SECTION ENDS]
-=======
->>>>>>> 035b9d2b
 
 	c.scts = certMsg.certificate.SignedCertificateTimestamps
 	c.ocspResponse = certMsg.certificate.OCSPStaple
@@ -866,11 +798,7 @@
 	}
 
 	// See RFC 8446, Section 4.4.3.
-<<<<<<< HEAD
 	if !isSupportedSignatureAlgorithm(certVerify.signatureAlgorithm, c.config.supportedSignatureAlgorithms()) { // [UTLS] ported from cloudflare/go
-=======
-	if !isSupportedSignatureAlgorithm(certVerify.signatureAlgorithm, supportedSignatureAlgorithms()) {
->>>>>>> 035b9d2b
 		c.sendAlert(alertIllegalParameter)
 		return errors.New("tls: certificate used with invalid signature algorithm")
 	}
