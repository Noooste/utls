--- conflicted
+++ resolved
@@ -8,8 +8,8 @@
 	"bytes"
 	"context"
 	"crypto"
+	"crypto/ecdh"
 	"crypto/hmac"
-	"crypto/internal/mlkem768"
 	"crypto/rsa"
 	"crypto/subtle"
 	"errors"
@@ -18,10 +18,11 @@
 	"slices"
 	"time"
 
+	"github.com/refraction-networking/utls/internal/mlkem768"
+
 	"github.com/cloudflare/circl/kem"
 )
 
-<<<<<<< HEAD
 // [uTLS SECTION START]
 // KeySharesParameters serves as a in-memory storage for generated keypairs by UTLS when generating
 // ClientHello. It is used to store both ecdhe and kem keypairs.
@@ -53,14 +54,6 @@
 	ecdheKey, ok = ksp.ecdhePrivKeymap[curveID]
 	return
 }
-=======
-type clientHandshakeStateTLS13 struct {
-	c            *Conn
-	ctx          context.Context
-	serverHello  *serverHelloMsg
-	hello        *clientHelloMsg
-	keyShareKeys *keySharePrivateKeys
->>>>>>> 6b21c9a4
 
 func (ksp *KeySharesParameters) GetEcdhePubkey(curveID CurveID) (params *ecdh.PublicKey, ok bool) {
 	params, ok = ksp.ecdhePubKeymap[curveID]
@@ -91,14 +84,12 @@
 	ctx             context.Context
 	serverHello     *serverHelloMsg
 	hello           *clientHelloMsg
-	ecdheKey        *ecdh.PrivateKey
-	kemKey          *kemPrivateKey       // [uTLS] ported from cloudflare/go
+	keyShareKeys    *keySharePrivateKeys
 	keySharesParams *KeySharesParameters // [uTLS] support both ecdhe and kem
 
-	session       *SessionState
-	earlySecret   []byte
-	binderKey     []byte
-	selectedGroup CurveID // [uTLS] ported from cloudflare/go
+	session     *SessionState
+	earlySecret []byte
+	binderKey   []byte
 
 	certReq       *certificateRequestMsgTLS13
 	usingPSK      bool
@@ -108,11 +99,9 @@
 	masterSecret  []byte
 	trafficSecret []byte // client_application_traffic_secret_0
 
-<<<<<<< HEAD
+	echContext *echContext
+
 	uconn *UConn // [uTLS]
-=======
-	echContext *echContext
->>>>>>> 6b21c9a4
 }
 
 // handshake requires hs.c, hs.hello, hs.serverHello, hs.keyShareKeys, and,
@@ -134,26 +123,21 @@
 	// [uTLS SECTION START]
 	// set echdheParams to what we received from server
 	if ecdheKey, ok := hs.keySharesParams.GetEcdheKey(hs.serverHello.serverShare.group); ok {
-		hs.ecdheKey = ecdheKey
-		hs.kemKey = nil // unset kemKey if any
+		hs.keyShareKeys.ecdhe = ecdheKey
+		hs.keyShareKeys.kyber = nil // unset kyber if any
 	}
 	// set kemParams to what we received from server
 	if kemKey, ok := hs.keySharesParams.GetKemKey(hs.serverHello.serverShare.group); ok {
-		hs.kemKey = &kemPrivateKey{
-			secretKey: kemKey,
-			curveID:   hs.serverHello.serverShare.group,
-		}
-		hs.ecdheKey = nil // unset ecdheKey if any
+		if gokey, err := mlkemCirclToGo(kemKey); err == nil {
+			hs.keyShareKeys.kyber = gokey
+			hs.keyShareKeys.curveID = hs.serverHello.serverShare.group
+			hs.keyShareKeys.ecdhe = nil // unset ecdheKey if any
+		}
 	}
 	// [uTLS SECTION END]
 
 	// Consistency check on the presence of a keyShare and its parameters.
-<<<<<<< HEAD
-	if (hs.ecdheKey == nil && hs.kemKey == nil) || len(hs.hello.keyShares) < 1 { // [uTLS]
-		// keyshares "< 1" instead of "!= 1", as uTLS may send multiple
-=======
 	if hs.keyShareKeys == nil || hs.keyShareKeys.ecdhe == nil || len(hs.hello.keyShares) == 0 {
->>>>>>> 6b21c9a4
 		return c.sendAlert(alertInternalError)
 	}
 
@@ -419,22 +403,6 @@
 			c.sendAlert(alertIllegalParameter)
 			return errors.New("tls: server selected unsupported group")
 		}
-<<<<<<< HEAD
-
-		// [UTLS SECTION BEGINS]
-		// ported from cloudflare/go, slightly modified to maintain compatibility with crypto/tls upstream
-		if hs.ecdheKey != nil {
-			if sentID, _ := curveIDForCurve(hs.ecdheKey.Curve()); sentID == curveID {
-				c.sendAlert(alertIllegalParameter)
-				return errors.New("tls: server sent an unnecessary HelloRetryRequest key_share")
-			}
-		} else if hs.kemKey != nil {
-			if clientKeySharePrivateCurveID(hs.kemKey) == curveID {
-				c.sendAlert(alertIllegalParameter)
-				return errors.New("tls: server sent an unnecessary HelloRetryRequest key_share")
-			}
-		} else {
-=======
 		if slices.ContainsFunc(hs.hello.keyShares, func(ks keyShare) bool {
 			return ks.group == curveID
 		}) {
@@ -448,47 +416,16 @@
 		// This will have to change once we support selecting hybrid KEMs
 		// without sending key shares for them.
 		if _, ok := curveForCurveID(curveID); !ok {
->>>>>>> 6b21c9a4
 			c.sendAlert(alertInternalError)
-			return errors.New("tls: ecdheKey and kemKey are both nil")
-		}
-
-		if scheme := curveIdToCirclScheme(curveID); scheme != nil {
-			pk, sk, err := generateKemKeyPair(scheme, curveID, c.config.rand())
-			if err != nil {
-				c.sendAlert(alertInternalError)
-				return fmt.Errorf("HRR generateKemKeyPair %s: %w",
-					scheme.Name(), err)
-			}
-			packedPk, err := pk.MarshalBinary()
-			if err != nil {
-				c.sendAlert(alertInternalError)
-				return fmt.Errorf("HRR pack circl public key %s: %w",
-					scheme.Name(), err)
-			}
-			hs.kemKey = sk
-			hs.ecdheKey = nil // unset ecdheKey if any
-			hs.hello.keyShares = []keyShare{{group: curveID, data: packedPk}}
-		} else {
-			if _, ok := curveForCurveID(curveID); !ok {
-				c.sendAlert(alertInternalError)
-				return errors.New("tls: CurvePreferences includes unsupported curve")
-			}
-			key, err := generateECDHEKey(c.config.rand(), curveID)
-			if err != nil {
-				c.sendAlert(alertInternalError)
-				return err
-			}
-			hs.ecdheKey = key
-			hs.kemKey = nil // unset kemKey if any
-			hs.hello.keyShares = []keyShare{{group: curveID, data: key.PublicKey().Bytes()}}
-		}
-<<<<<<< HEAD
-		// [UTLS SECTION ENDS]
-=======
+			return errors.New("tls: CurvePreferences includes unsupported curve")
+		}
+		key, err := generateECDHEKey(c.config.rand(), curveID)
+		if err != nil {
+			c.sendAlert(alertInternalError)
+			return err
+		}
 		hs.keyShareKeys = &keySharePrivateKeys{curveID: curveID, ecdhe: key}
 		hello.keyShares = []keyShare{{group: curveID, data: key.PublicKey().Bytes()}}
->>>>>>> 6b21c9a4
 	}
 
 	if len(hello.pskIdentities) > 0 {
@@ -518,7 +455,6 @@
 		}
 	}
 
-<<<<<<< HEAD
 	// [uTLS SECTION BEGINS]
 	// crypto/tls code above this point had changed crypto/tls structures in accordance with HRR, and is about
 	// to call default marshaller.
@@ -576,16 +512,12 @@
 			if err := hs.uconn.MarshalClientHello(); err != nil {
 				return err
 			}
-			hs.hello.raw = hs.uconn.HandshakeState.Hello.Raw
+			hs.hello.original = hs.uconn.HandshakeState.Hello.Raw
 		}
 	}
 	// [uTLS SECTION ENDS]
-	if hs.hello.earlyData {
-		hs.hello.earlyData = false
-=======
 	if hello.earlyData {
 		hello.earlyData = false
->>>>>>> 6b21c9a4
 		c.quicRejectedEarlyData()
 	}
 
@@ -654,28 +586,12 @@
 		c.sendAlert(alertIllegalParameter)
 		return errors.New("tls: server did not send a key share")
 	}
-<<<<<<< HEAD
-
-	// [UTLS SECTION BEGINS]
-	var supportedGroupCompatible bool
-	if hs.ecdheKey != nil { // if we did send ECDHE KeyShare
-		if sentID, _ := curveIDForCurve(hs.ecdheKey.Curve()); hs.serverHello.serverShare.group == sentID { // and server selected ECDHE KeyShare
-			supportedGroupCompatible = true
-		}
-	}
-	if hs.kemKey != nil && clientKeySharePrivateCurveID(hs.kemKey) == hs.serverHello.serverShare.group { // we did send KEM KeyShare and server selected KEM KeyShare
-		supportedGroupCompatible = true
-	}
-	if !supportedGroupCompatible { // none matched
-=======
 	if !slices.ContainsFunc(hs.hello.keyShares, func(ks keyShare) bool {
 		return ks.group == hs.serverHello.serverShare.group
 	}) {
->>>>>>> 6b21c9a4
 		c.sendAlert(alertIllegalParameter)
 		return errors.New("tls: server selected unsupported group")
 	}
-	// [UTLS SECTION ENDS]
 
 	if !hs.serverHello.selectedIdentityPresent {
 		return nil
@@ -711,40 +627,6 @@
 func (hs *clientHandshakeStateTLS13) establishHandshakeKeys() error {
 	c := hs.c
 
-<<<<<<< HEAD
-	// [UTLS SECTION BEGINS]
-	// ported from cloudflare/go, slightly modified to maintain compatibility with crypto/tls upstream
-	var sharedKey []byte
-	var err error
-
-	if hs.ecdheKey != nil {
-		if ecdheCurveID, _ := curveIDForCurve(hs.ecdheKey.Curve()); ecdheCurveID == hs.serverHello.serverShare.group {
-			peerKey, err := hs.ecdheKey.Curve().NewPublicKey(hs.serverHello.serverShare.data)
-			if err != nil {
-				c.sendAlert(alertIllegalParameter)
-				return errors.New("tls: invalid server key share")
-			}
-			sharedKey, err = hs.ecdheKey.ECDH(peerKey)
-			if err != nil {
-				c.sendAlert(alertIllegalParameter)
-				return errors.New("tls: invalid server key share")
-			}
-		}
-	}
-	if sharedKey == nil && hs.kemKey != nil && clientKeySharePrivateCurveID(hs.kemKey) == hs.serverHello.serverShare.group {
-		sk := hs.kemKey.secretKey
-		sharedKey, err = sk.Scheme().Decapsulate(sk, hs.serverHello.serverShare.data)
-		if err != nil {
-			c.sendAlert(alertIllegalParameter)
-			return fmt.Errorf("%s decaps: %w", sk.Scheme().Name(), err)
-		}
-	}
-	if sharedKey == nil {
-		c.sendAlert(alertInternalError)
-		return errors.New("tls: ecdheKey and circlKey are both nil")
-	}
-	// [UTLS SECTION ENDS]
-=======
 	ecdhePeerData := hs.serverHello.serverShare.data
 	if hs.serverHello.serverShare.group == x25519Kyber768Draft00 {
 		if len(ecdhePeerData) != x25519PublicKeySize+mlkem768.CiphertextSize {
@@ -776,7 +658,6 @@
 		sharedKey = append(sharedKey, kyberShared...)
 	}
 	c.curveID = hs.serverHello.serverShare.group
->>>>>>> 6b21c9a4
 
 	earlySecret := hs.earlySecret
 	if !hs.usingPSK {
