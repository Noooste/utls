--- conflicted
+++ resolved
@@ -135,15 +135,11 @@
 		copy(mac.key, key)
 		return mac
 	}
-<<<<<<< HEAD
 	h := sha1.New
 	if !boring.Enabled {
 		h = newConstantTimeHash(h)
 	}
-	return tls10MAC{hmac.New(h, key)}
-=======
-	return tls10MAC{h: hmac.New(newConstantTimeHash(sha1.New), key)}
->>>>>>> 5d617aac
+	return tls10MAC{h: hmac.New(h, key)}
 }
 
 // macSHA256 returns a SHA-256 based MAC. These are only supported in TLS 1.2
