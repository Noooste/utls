// Copyright 2010 The Go Authors. All rights reserved.
// Use of this source code is governed by a BSD-style
// license that can be found in the LICENSE file.

package tls

import (
	"crypto"
	"crypto/aes"
	"crypto/cipher"
	"crypto/des"
	"crypto/hmac"
<<<<<<< HEAD

	// "crypto/internal/boring"
=======
	"crypto/internal/boring"
	fipsaes "crypto/internal/fips140/aes"
	"crypto/internal/fips140/aes/gcm"
>>>>>>> 51c7999d
	"crypto/rc4"
	"crypto/sha1"
	"crypto/sha256"
	"fmt"
	"hash"
	"runtime"
	_ "unsafe" // for linkname

	"github.com/refraction-networking/utls/internal/boring"
	"golang.org/x/sys/cpu"

	"golang.org/x/crypto/chacha20poly1305"
)

// CipherSuite is a TLS cipher suite. Note that most functions in this package
// accept and expose cipher suite IDs instead of this type.
type CipherSuite struct {
	ID   uint16
	Name string

	// Supported versions is the list of TLS protocol versions that can
	// negotiate this cipher suite.
	SupportedVersions []uint16

	// Insecure is true if the cipher suite has known security issues
	// due to its primitives, design, or implementation.
	Insecure bool
}

var (
	supportedUpToTLS12 = []uint16{VersionTLS10, VersionTLS11, VersionTLS12}
	supportedOnlyTLS12 = []uint16{VersionTLS12}
	supportedOnlyTLS13 = []uint16{VersionTLS13}
)

// CipherSuites returns a list of cipher suites currently implemented by this
// package, excluding those with security issues, which are returned by
// [InsecureCipherSuites].
//
// The list is sorted by ID. Note that the default cipher suites selected by
// this package might depend on logic that can't be captured by a static list,
// and might not match those returned by this function.
func CipherSuites() []*CipherSuite {
	return []*CipherSuite{
		{TLS_AES_128_GCM_SHA256, "TLS_AES_128_GCM_SHA256", supportedOnlyTLS13, false},
		{TLS_AES_256_GCM_SHA384, "TLS_AES_256_GCM_SHA384", supportedOnlyTLS13, false},
		{TLS_CHACHA20_POLY1305_SHA256, "TLS_CHACHA20_POLY1305_SHA256", supportedOnlyTLS13, false},

		{TLS_ECDHE_ECDSA_WITH_AES_128_CBC_SHA, "TLS_ECDHE_ECDSA_WITH_AES_128_CBC_SHA", supportedUpToTLS12, false},
		{TLS_ECDHE_ECDSA_WITH_AES_256_CBC_SHA, "TLS_ECDHE_ECDSA_WITH_AES_256_CBC_SHA", supportedUpToTLS12, false},
		{TLS_ECDHE_RSA_WITH_AES_128_CBC_SHA, "TLS_ECDHE_RSA_WITH_AES_128_CBC_SHA", supportedUpToTLS12, false},
		{TLS_ECDHE_RSA_WITH_AES_256_CBC_SHA, "TLS_ECDHE_RSA_WITH_AES_256_CBC_SHA", supportedUpToTLS12, false},
		{TLS_ECDHE_ECDSA_WITH_AES_128_GCM_SHA256, "TLS_ECDHE_ECDSA_WITH_AES_128_GCM_SHA256", supportedOnlyTLS12, false},
		{TLS_ECDHE_ECDSA_WITH_AES_256_GCM_SHA384, "TLS_ECDHE_ECDSA_WITH_AES_256_GCM_SHA384", supportedOnlyTLS12, false},
		{TLS_ECDHE_RSA_WITH_AES_128_GCM_SHA256, "TLS_ECDHE_RSA_WITH_AES_128_GCM_SHA256", supportedOnlyTLS12, false},
		{TLS_ECDHE_RSA_WITH_AES_256_GCM_SHA384, "TLS_ECDHE_RSA_WITH_AES_256_GCM_SHA384", supportedOnlyTLS12, false},
		{TLS_ECDHE_RSA_WITH_CHACHA20_POLY1305_SHA256, "TLS_ECDHE_RSA_WITH_CHACHA20_POLY1305_SHA256", supportedOnlyTLS12, false},
		{TLS_ECDHE_ECDSA_WITH_CHACHA20_POLY1305_SHA256, "TLS_ECDHE_ECDSA_WITH_CHACHA20_POLY1305_SHA256", supportedOnlyTLS12, false},
	}
}

// InsecureCipherSuites returns a list of cipher suites currently implemented by
// this package and which have security issues.
//
// Most applications should not use the cipher suites in this list, and should
// only use those returned by [CipherSuites].
func InsecureCipherSuites() []*CipherSuite {
	// This list includes RC4, CBC_SHA256, and 3DES cipher suites. See
	// cipherSuitesPreferenceOrder for details.
	return []*CipherSuite{
		{TLS_RSA_WITH_RC4_128_SHA, "TLS_RSA_WITH_RC4_128_SHA", supportedUpToTLS12, true},
		{TLS_RSA_WITH_3DES_EDE_CBC_SHA, "TLS_RSA_WITH_3DES_EDE_CBC_SHA", supportedUpToTLS12, true},
		{TLS_RSA_WITH_AES_128_CBC_SHA, "TLS_RSA_WITH_AES_128_CBC_SHA", supportedUpToTLS12, true},
		{TLS_RSA_WITH_AES_256_CBC_SHA, "TLS_RSA_WITH_AES_256_CBC_SHA", supportedUpToTLS12, true},
		{TLS_RSA_WITH_AES_128_CBC_SHA256, "TLS_RSA_WITH_AES_128_CBC_SHA256", supportedOnlyTLS12, true},
		{TLS_RSA_WITH_AES_128_GCM_SHA256, "TLS_RSA_WITH_AES_128_GCM_SHA256", supportedOnlyTLS12, true},
		{TLS_RSA_WITH_AES_256_GCM_SHA384, "TLS_RSA_WITH_AES_256_GCM_SHA384", supportedOnlyTLS12, true},
		{TLS_ECDHE_ECDSA_WITH_RC4_128_SHA, "TLS_ECDHE_ECDSA_WITH_RC4_128_SHA", supportedUpToTLS12, true},
		{TLS_ECDHE_RSA_WITH_RC4_128_SHA, "TLS_ECDHE_RSA_WITH_RC4_128_SHA", supportedUpToTLS12, true},
		{TLS_ECDHE_RSA_WITH_3DES_EDE_CBC_SHA, "TLS_ECDHE_RSA_WITH_3DES_EDE_CBC_SHA", supportedUpToTLS12, true},
		{TLS_ECDHE_ECDSA_WITH_AES_128_CBC_SHA256, "TLS_ECDHE_ECDSA_WITH_AES_128_CBC_SHA256", supportedOnlyTLS12, true},
		{TLS_ECDHE_RSA_WITH_AES_128_CBC_SHA256, "TLS_ECDHE_RSA_WITH_AES_128_CBC_SHA256", supportedOnlyTLS12, true},
	}
}

// CipherSuiteName returns the standard name for the passed cipher suite ID
// (e.g. "TLS_ECDHE_ECDSA_WITH_AES_128_GCM_SHA256"), or a fallback representation
// of the ID value if the cipher suite is not implemented by this package.
func CipherSuiteName(id uint16) string {
	for _, c := range CipherSuites() {
		if c.ID == id {
			return c.Name
		}
	}
	for _, c := range InsecureCipherSuites() {
		if c.ID == id {
			return c.Name
		}
	}
	return fmt.Sprintf("0x%04X", id)
}

const (
	// suiteECDHE indicates that the cipher suite involves elliptic curve
	// Diffie-Hellman. This means that it should only be selected when the
	// client indicates that it supports ECC with a curve and point format
	// that we're happy with.
	suiteECDHE = 1 << iota
	// suiteECSign indicates that the cipher suite involves an ECDSA or
	// EdDSA signature and therefore may only be selected when the server's
	// certificate is ECDSA or EdDSA. If this is not set then the cipher suite
	// is RSA based.
	suiteECSign
	// suiteTLS12 indicates that the cipher suite should only be advertised
	// and accepted when using TLS 1.2.
	suiteTLS12
	// suiteSHA384 indicates that the cipher suite uses SHA384 as the
	// handshake hash.
	suiteSHA384
)

// A cipherSuite is a TLS 1.0–1.2 cipher suite, and defines the key exchange
// mechanism, as well as the cipher+MAC pair or the AEAD.
type cipherSuite struct {
	id uint16
	// the lengths, in bytes, of the key material needed for each component.
	keyLen int
	macLen int
	ivLen  int
	ka     func(version uint16) keyAgreement
	// flags is a bitmask of the suite* values, above.
	flags  int
	cipher func(key, iv []byte, isRead bool) any
	mac    func(key []byte) hash.Hash
	aead   func(key, fixedNonce []byte) aead
}

var cipherSuites = []*cipherSuite{ // TODO: replace with a map, since the order doesn't matter.
	{TLS_ECDHE_RSA_WITH_CHACHA20_POLY1305, 32, 0, 12, ecdheRSAKA, suiteECDHE | suiteTLS12, nil, nil, aeadChaCha20Poly1305},
	{TLS_ECDHE_ECDSA_WITH_CHACHA20_POLY1305, 32, 0, 12, ecdheECDSAKA, suiteECDHE | suiteECSign | suiteTLS12, nil, nil, aeadChaCha20Poly1305},
	{TLS_ECDHE_RSA_WITH_AES_128_GCM_SHA256, 16, 0, 4, ecdheRSAKA, suiteECDHE | suiteTLS12, nil, nil, aeadAESGCM},
	{TLS_ECDHE_ECDSA_WITH_AES_128_GCM_SHA256, 16, 0, 4, ecdheECDSAKA, suiteECDHE | suiteECSign | suiteTLS12, nil, nil, aeadAESGCM},
	{TLS_ECDHE_RSA_WITH_AES_256_GCM_SHA384, 32, 0, 4, ecdheRSAKA, suiteECDHE | suiteTLS12 | suiteSHA384, nil, nil, aeadAESGCM},
	{TLS_ECDHE_ECDSA_WITH_AES_256_GCM_SHA384, 32, 0, 4, ecdheECDSAKA, suiteECDHE | suiteECSign | suiteTLS12 | suiteSHA384, nil, nil, aeadAESGCM},
	{TLS_ECDHE_RSA_WITH_AES_128_CBC_SHA256, 16, 32, 16, ecdheRSAKA, suiteECDHE | suiteTLS12, cipherAES, macSHA256, nil},
	{TLS_ECDHE_RSA_WITH_AES_128_CBC_SHA, 16, 20, 16, ecdheRSAKA, suiteECDHE, cipherAES, macSHA1, nil},
	{TLS_ECDHE_ECDSA_WITH_AES_128_CBC_SHA256, 16, 32, 16, ecdheECDSAKA, suiteECDHE | suiteECSign | suiteTLS12, cipherAES, macSHA256, nil},
	{TLS_ECDHE_ECDSA_WITH_AES_128_CBC_SHA, 16, 20, 16, ecdheECDSAKA, suiteECDHE | suiteECSign, cipherAES, macSHA1, nil},
	{TLS_ECDHE_RSA_WITH_AES_256_CBC_SHA, 32, 20, 16, ecdheRSAKA, suiteECDHE, cipherAES, macSHA1, nil},
	{TLS_ECDHE_ECDSA_WITH_AES_256_CBC_SHA, 32, 20, 16, ecdheECDSAKA, suiteECDHE | suiteECSign, cipherAES, macSHA1, nil},
	{TLS_RSA_WITH_AES_128_GCM_SHA256, 16, 0, 4, rsaKA, suiteTLS12, nil, nil, aeadAESGCM},
	{TLS_RSA_WITH_AES_256_GCM_SHA384, 32, 0, 4, rsaKA, suiteTLS12 | suiteSHA384, nil, nil, aeadAESGCM},
	{TLS_RSA_WITH_AES_128_CBC_SHA256, 16, 32, 16, rsaKA, suiteTLS12, cipherAES, macSHA256, nil},
	{TLS_RSA_WITH_AES_128_CBC_SHA, 16, 20, 16, rsaKA, 0, cipherAES, macSHA1, nil},
	{TLS_RSA_WITH_AES_256_CBC_SHA, 32, 20, 16, rsaKA, 0, cipherAES, macSHA1, nil},
	{TLS_ECDHE_RSA_WITH_3DES_EDE_CBC_SHA, 24, 20, 8, ecdheRSAKA, suiteECDHE, cipher3DES, macSHA1, nil},
	{TLS_RSA_WITH_3DES_EDE_CBC_SHA, 24, 20, 8, rsaKA, 0, cipher3DES, macSHA1, nil},
	{TLS_RSA_WITH_RC4_128_SHA, 16, 20, 0, rsaKA, 0, cipherRC4, macSHA1, nil},
	{TLS_ECDHE_RSA_WITH_RC4_128_SHA, 16, 20, 0, ecdheRSAKA, suiteECDHE, cipherRC4, macSHA1, nil},
	{TLS_ECDHE_ECDSA_WITH_RC4_128_SHA, 16, 20, 0, ecdheECDSAKA, suiteECDHE | suiteECSign, cipherRC4, macSHA1, nil},
}

// selectCipherSuite returns the first TLS 1.0–1.2 cipher suite from ids which
// is also in supportedIDs and passes the ok filter.
func selectCipherSuite(ids, supportedIDs []uint16, ok func(*cipherSuite) bool) *cipherSuite {
	for _, id := range ids {
		candidate := cipherSuiteByID(id)
		if candidate == nil || !ok(candidate) {
			continue
		}

		for _, suppID := range supportedIDs {
			if id == suppID {
				return candidate
			}
		}
	}
	return nil
}

// A cipherSuiteTLS13 defines only the pair of the AEAD algorithm and hash
// algorithm to be used with HKDF. See RFC 8446, Appendix B.4.
type cipherSuiteTLS13 struct {
	id     uint16
	keyLen int
	aead   func(key, fixedNonce []byte) aead
	hash   crypto.Hash
}

// cipherSuitesTLS13 should be an internal detail,
// but widely used packages access it using linkname.
// Notable members of the hall of shame include:
//   - github.com/quic-go/quic-go
//   - github.com/sagernet/quic-go
//
// Do not remove or change the type signature.
// See go.dev/issue/67401.
//
//go:linkname cipherSuitesTLS13
var cipherSuitesTLS13 = []*cipherSuiteTLS13{ // TODO: replace with a map.
	{TLS_AES_128_GCM_SHA256, 16, aeadAESGCMTLS13, crypto.SHA256},
	{TLS_CHACHA20_POLY1305_SHA256, 32, aeadChaCha20Poly1305, crypto.SHA256},
	{TLS_AES_256_GCM_SHA384, 32, aeadAESGCMTLS13, crypto.SHA384},
}

// cipherSuitesPreferenceOrder is the order in which we'll select (on the
// server) or advertise (on the client) TLS 1.0–1.2 cipher suites.
//
// Cipher suites are filtered but not reordered based on the application and
// peer's preferences, meaning we'll never select a suite lower in this list if
// any higher one is available. This makes it more defensible to keep weaker
// cipher suites enabled, especially on the server side where we get the last
// word, since there are no known downgrade attacks on cipher suites selection.
//
// The list is sorted by applying the following priority rules, stopping at the
// first (most important) applicable one:
//
//   - Anything else comes before RC4
//
//     RC4 has practically exploitable biases. See https://www.rc4nomore.com.
//
//   - Anything else comes before CBC_SHA256
//
//     SHA-256 variants of the CBC ciphersuites don't implement any Lucky13
//     countermeasures. See https://www.isg.rhul.ac.uk/tls/Lucky13.html and
//     https://www.imperialviolet.org/2013/02/04/luckythirteen.html.
//
//   - Anything else comes before 3DES
//
//     3DES has 64-bit blocks, which makes it fundamentally susceptible to
//     birthday attacks. See https://sweet32.info.
//
//   - ECDHE comes before anything else
//
//     Once we got the broken stuff out of the way, the most important
//     property a cipher suite can have is forward secrecy. We don't
//     implement FFDHE, so that means ECDHE.
//
//   - AEADs come before CBC ciphers
//
//     Even with Lucky13 countermeasures, MAC-then-Encrypt CBC cipher suites
//     are fundamentally fragile, and suffered from an endless sequence of
//     padding oracle attacks. See https://eprint.iacr.org/2015/1129,
//     https://www.imperialviolet.org/2014/12/08/poodleagain.html, and
//     https://blog.cloudflare.com/yet-another-padding-oracle-in-openssl-cbc-ciphersuites/.
//
//   - AES comes before ChaCha20
//
//     When AES hardware is available, AES-128-GCM and AES-256-GCM are faster
//     than ChaCha20Poly1305.
//
//     When AES hardware is not available, AES-128-GCM is one or more of: much
//     slower, way more complex, and less safe (because not constant time)
//     than ChaCha20Poly1305.
//
//     We use this list if we think both peers have AES hardware, and
//     cipherSuitesPreferenceOrderNoAES otherwise.
//
//   - AES-128 comes before AES-256
//
//     The only potential advantages of AES-256 are better multi-target
//     margins, and hypothetical post-quantum properties. Neither apply to
//     TLS, and AES-256 is slower due to its four extra rounds (which don't
//     contribute to the advantages above).
//
//   - ECDSA comes before RSA
//
//     The relative order of ECDSA and RSA cipher suites doesn't matter,
//     as they depend on the certificate. Pick one to get a stable order.
var cipherSuitesPreferenceOrder = []uint16{
	// AEADs w/ ECDHE
	TLS_ECDHE_ECDSA_WITH_AES_128_GCM_SHA256, TLS_ECDHE_RSA_WITH_AES_128_GCM_SHA256,
	TLS_ECDHE_ECDSA_WITH_AES_256_GCM_SHA384, TLS_ECDHE_RSA_WITH_AES_256_GCM_SHA384,
	TLS_ECDHE_ECDSA_WITH_CHACHA20_POLY1305, TLS_ECDHE_RSA_WITH_CHACHA20_POLY1305,

	// CBC w/ ECDHE
	TLS_ECDHE_ECDSA_WITH_AES_128_CBC_SHA, TLS_ECDHE_RSA_WITH_AES_128_CBC_SHA,
	TLS_ECDHE_ECDSA_WITH_AES_256_CBC_SHA, TLS_ECDHE_RSA_WITH_AES_256_CBC_SHA,

	// AEADs w/o ECDHE
	TLS_RSA_WITH_AES_128_GCM_SHA256,
	TLS_RSA_WITH_AES_256_GCM_SHA384,

	// CBC w/o ECDHE
	TLS_RSA_WITH_AES_128_CBC_SHA,
	TLS_RSA_WITH_AES_256_CBC_SHA,

	// 3DES
	TLS_ECDHE_RSA_WITH_3DES_EDE_CBC_SHA,
	TLS_RSA_WITH_3DES_EDE_CBC_SHA,

	// CBC_SHA256
	TLS_ECDHE_ECDSA_WITH_AES_128_CBC_SHA256, TLS_ECDHE_RSA_WITH_AES_128_CBC_SHA256,
	TLS_RSA_WITH_AES_128_CBC_SHA256,

	// RC4
	TLS_ECDHE_ECDSA_WITH_RC4_128_SHA, TLS_ECDHE_RSA_WITH_RC4_128_SHA,
	TLS_RSA_WITH_RC4_128_SHA,
}

var cipherSuitesPreferenceOrderNoAES = []uint16{
	// ChaCha20Poly1305
	TLS_ECDHE_ECDSA_WITH_CHACHA20_POLY1305, TLS_ECDHE_RSA_WITH_CHACHA20_POLY1305,

	// AES-GCM w/ ECDHE
	TLS_ECDHE_ECDSA_WITH_AES_128_GCM_SHA256, TLS_ECDHE_RSA_WITH_AES_128_GCM_SHA256,
	TLS_ECDHE_ECDSA_WITH_AES_256_GCM_SHA384, TLS_ECDHE_RSA_WITH_AES_256_GCM_SHA384,

	// The rest of cipherSuitesPreferenceOrder.
	TLS_ECDHE_ECDSA_WITH_AES_128_CBC_SHA, TLS_ECDHE_RSA_WITH_AES_128_CBC_SHA,
	TLS_ECDHE_ECDSA_WITH_AES_256_CBC_SHA, TLS_ECDHE_RSA_WITH_AES_256_CBC_SHA,
	TLS_RSA_WITH_AES_128_GCM_SHA256,
	TLS_RSA_WITH_AES_256_GCM_SHA384,
	TLS_RSA_WITH_AES_128_CBC_SHA,
	TLS_RSA_WITH_AES_256_CBC_SHA,
	TLS_ECDHE_RSA_WITH_3DES_EDE_CBC_SHA,
	TLS_RSA_WITH_3DES_EDE_CBC_SHA,
	TLS_ECDHE_ECDSA_WITH_AES_128_CBC_SHA256, TLS_ECDHE_RSA_WITH_AES_128_CBC_SHA256,
	TLS_RSA_WITH_AES_128_CBC_SHA256,
	TLS_ECDHE_ECDSA_WITH_RC4_128_SHA, TLS_ECDHE_RSA_WITH_RC4_128_SHA,
	TLS_RSA_WITH_RC4_128_SHA,
}

// disabledCipherSuites are not used unless explicitly listed in Config.CipherSuites.
var disabledCipherSuites = map[uint16]bool{
	// CBC_SHA256
	TLS_ECDHE_ECDSA_WITH_AES_128_CBC_SHA256: true,
	TLS_ECDHE_RSA_WITH_AES_128_CBC_SHA256:   true,
	TLS_RSA_WITH_AES_128_CBC_SHA256:         true,

	// RC4
	TLS_ECDHE_ECDSA_WITH_RC4_128_SHA: true,
	TLS_ECDHE_RSA_WITH_RC4_128_SHA:   true,
	TLS_RSA_WITH_RC4_128_SHA:         true,
}

// rsaKexCiphers contains the ciphers which use RSA based key exchange,
// which we also disable by default unless a GODEBUG is set.
var rsaKexCiphers = map[uint16]bool{
	TLS_RSA_WITH_RC4_128_SHA:        true,
	TLS_RSA_WITH_3DES_EDE_CBC_SHA:   true,
	TLS_RSA_WITH_AES_128_CBC_SHA:    true,
	TLS_RSA_WITH_AES_256_CBC_SHA:    true,
	TLS_RSA_WITH_AES_128_CBC_SHA256: true,
	TLS_RSA_WITH_AES_128_GCM_SHA256: true,
	TLS_RSA_WITH_AES_256_GCM_SHA384: true,
}

// tdesCiphers contains 3DES ciphers,
// which we also disable by default unless a GODEBUG is set.
var tdesCiphers = map[uint16]bool{
	TLS_ECDHE_RSA_WITH_3DES_EDE_CBC_SHA: true,
	TLS_RSA_WITH_3DES_EDE_CBC_SHA:       true,
}

var (
	// Keep in sync with crypto/internal/fips140/aes/gcm.supportsAESGCM.
	hasGCMAsmAMD64 = cpu.X86.HasAES && cpu.X86.HasPCLMULQDQ && cpu.X86.HasSSE41 && cpu.X86.HasSSSE3
	hasGCMAsmARM64 = cpu.ARM64.HasAES && cpu.ARM64.HasPMULL
	hasGCMAsmS390X = cpu.S390X.HasAES && cpu.S390X.HasAESCTR && cpu.S390X.HasGHASH
	hasGCMAsmPPC64 = runtime.GOARCH == "ppc64" || runtime.GOARCH == "ppc64le"

	hasAESGCMHardwareSupport = hasGCMAsmAMD64 || hasGCMAsmARM64 || hasGCMAsmS390X || hasGCMAsmPPC64
)

var aesgcmCiphers = map[uint16]bool{
	// TLS 1.2
	TLS_ECDHE_RSA_WITH_AES_128_GCM_SHA256:   true,
	TLS_ECDHE_RSA_WITH_AES_256_GCM_SHA384:   true,
	TLS_ECDHE_ECDSA_WITH_AES_128_GCM_SHA256: true,
	TLS_ECDHE_ECDSA_WITH_AES_256_GCM_SHA384: true,
	// TLS 1.3
	TLS_AES_128_GCM_SHA256: true,
	TLS_AES_256_GCM_SHA384: true,
}

// aesgcmPreferred returns whether the first known cipher in the preference list
// is an AES-GCM cipher, implying the peer has hardware support for it.
func aesgcmPreferred(ciphers []uint16) bool {
	for _, cID := range ciphers {
		if c := cipherSuiteByID(cID); c != nil {
			return aesgcmCiphers[cID]
		}
		if c := cipherSuiteTLS13ByID(cID); c != nil {
			return aesgcmCiphers[cID]
		}
	}
	return false
}

func cipherRC4(key, iv []byte, isRead bool) any {
	cipher, _ := rc4.NewCipher(key)
	return cipher
}

func cipher3DES(key, iv []byte, isRead bool) any {
	block, _ := des.NewTripleDESCipher(key)
	if isRead {
		return cipher.NewCBCDecrypter(block, iv)
	}
	return cipher.NewCBCEncrypter(block, iv)
}

func cipherAES(key, iv []byte, isRead bool) any {
	block, _ := aes.NewCipher(key)
	if isRead {
		return cipher.NewCBCDecrypter(block, iv)
	}
	return cipher.NewCBCEncrypter(block, iv)
}

// macSHA1 returns a SHA-1 based constant time MAC.
func macSHA1(key []byte) hash.Hash {
	h := sha1.New
	// The BoringCrypto SHA1 does not have a constant-time
	// checksum function, so don't try to use it.
	if !boring.Enabled {
		h = newConstantTimeHash(h)
	}
	return hmac.New(h, key)
}

// macSHA256 returns a SHA-256 based MAC. This is only supported in TLS 1.2 and
// is currently only used in disabled-by-default cipher suites.
func macSHA256(key []byte) hash.Hash {
	return hmac.New(sha256.New, key)
}

type aead interface {
	cipher.AEAD

	// explicitNonceLen returns the number of bytes of explicit nonce
	// included in each record. This is eight for older AEADs and
	// zero for modern ones.
	explicitNonceLen() int
}

const (
	aeadNonceLength   = 12
	noncePrefixLength = 4
)

// prefixNonceAEAD wraps an AEAD and prefixes a fixed portion of the nonce to
// each call.
type prefixNonceAEAD struct {
	// nonce contains the fixed part of the nonce in the first four bytes.
	nonce [aeadNonceLength]byte
	aead  cipher.AEAD
}

func (f *prefixNonceAEAD) NonceSize() int        { return aeadNonceLength - noncePrefixLength }
func (f *prefixNonceAEAD) Overhead() int         { return f.aead.Overhead() }
func (f *prefixNonceAEAD) explicitNonceLen() int { return f.NonceSize() }

func (f *prefixNonceAEAD) Seal(out, nonce, plaintext, additionalData []byte) []byte {
	copy(f.nonce[4:], nonce)
	return f.aead.Seal(out, f.nonce[:], plaintext, additionalData)
}

func (f *prefixNonceAEAD) Open(out, nonce, ciphertext, additionalData []byte) ([]byte, error) {
	copy(f.nonce[4:], nonce)
	return f.aead.Open(out, f.nonce[:], ciphertext, additionalData)
}

// xorNonceAEAD wraps an AEAD by XORing in a fixed pattern to the nonce
// before each call.
type xorNonceAEAD struct {
	nonceMask [aeadNonceLength]byte
	aead      cipher.AEAD
}

func (f *xorNonceAEAD) NonceSize() int        { return 8 } // 64-bit sequence number
func (f *xorNonceAEAD) Overhead() int         { return f.aead.Overhead() }
func (f *xorNonceAEAD) explicitNonceLen() int { return 0 }

func (f *xorNonceAEAD) Seal(out, nonce, plaintext, additionalData []byte) []byte {
	for i, b := range nonce {
		f.nonceMask[4+i] ^= b
	}
	result := f.aead.Seal(out, f.nonceMask[:], plaintext, additionalData)
	for i, b := range nonce {
		f.nonceMask[4+i] ^= b
	}

	return result
}

func (f *xorNonceAEAD) Open(out, nonce, ciphertext, additionalData []byte) ([]byte, error) {
	for i, b := range nonce {
		f.nonceMask[4+i] ^= b
	}
	result, err := f.aead.Open(out, f.nonceMask[:], ciphertext, additionalData)
	for i, b := range nonce {
		f.nonceMask[4+i] ^= b
	}

	return result, err
}

func aeadAESGCM(key, noncePrefix []byte) aead {
	if len(noncePrefix) != noncePrefixLength {
		panic("tls: internal error: wrong nonce length")
	}
	aes, err := aes.NewCipher(key)
	if err != nil {
		panic(err)
	}
	var aead cipher.AEAD
	if boring.Enabled {
		aead, err = boring.NewGCMTLS(aes)
	} else {
		boring.Unreachable()
		aead, err = gcm.NewGCMForTLS12(aes.(*fipsaes.Block))
	}
	if err != nil {
		panic(err)
	}

	ret := &prefixNonceAEAD{aead: aead}
	copy(ret.nonce[:], noncePrefix)
	return ret
}

// aeadAESGCMTLS13 should be an internal detail,
// but widely used packages access it using linkname.
// Notable members of the hall of shame include:
//   - github.com/xtls/xray-core
//   - github.com/v2fly/v2ray-core
//
// Do not remove or change the type signature.
// See go.dev/issue/67401.
//
//go:linkname aeadAESGCMTLS13
func aeadAESGCMTLS13(key, nonceMask []byte) aead {
	if len(nonceMask) != aeadNonceLength {
		panic("tls: internal error: wrong nonce length")
	}
	aes, err := aes.NewCipher(key)
	if err != nil {
		panic(err)
	}
	var aead cipher.AEAD
	if boring.Enabled {
		aead, err = boring.NewGCMTLS13(aes)
	} else {
		boring.Unreachable()
		aead, err = gcm.NewGCMForTLS13(aes.(*fipsaes.Block))
	}
	if err != nil {
		panic(err)
	}

	ret := &xorNonceAEAD{aead: aead}
	copy(ret.nonceMask[:], nonceMask)
	return ret
}

func aeadChaCha20Poly1305(key, nonceMask []byte) aead {
	if len(nonceMask) != aeadNonceLength {
		panic("tls: internal error: wrong nonce length")
	}
	aead, err := chacha20poly1305.New(key)
	if err != nil {
		panic(err)
	}

	ret := &xorNonceAEAD{aead: aead}
	copy(ret.nonceMask[:], nonceMask)
	return ret
}

type constantTimeHash interface {
	hash.Hash
	ConstantTimeSum(b []byte) []byte
}

// cthWrapper wraps any hash.Hash that implements ConstantTimeSum, and replaces
// with that all calls to Sum. It's used to obtain a ConstantTimeSum-based HMAC.
type cthWrapper struct {
	h constantTimeHash
}

func (c *cthWrapper) Size() int                   { return c.h.Size() }
func (c *cthWrapper) BlockSize() int              { return c.h.BlockSize() }
func (c *cthWrapper) Reset()                      { c.h.Reset() }
func (c *cthWrapper) Write(p []byte) (int, error) { return c.h.Write(p) }
func (c *cthWrapper) Sum(b []byte) []byte         { return c.h.ConstantTimeSum(b) }

func newConstantTimeHash(h func() hash.Hash) func() hash.Hash {
	boring.Unreachable()
	return func() hash.Hash {
		return &cthWrapper{h().(constantTimeHash)}
	}
}

// tls10MAC implements the TLS 1.0 MAC function. RFC 2246, Section 6.2.3.
func tls10MAC(h hash.Hash, out, seq, header, data, extra []byte) []byte {
	h.Reset()
	h.Write(seq)
	h.Write(header)
	h.Write(data)
	res := h.Sum(out)
	if extra != nil {
		h.Write(extra)
	}
	return res
}

func rsaKA(version uint16) keyAgreement {
	return rsaKeyAgreement{}
}

func ecdheECDSAKA(version uint16) keyAgreement {
	return &ecdheKeyAgreement{
		isRSA:   false,
		version: version,
	}
}

func ecdheRSAKA(version uint16) keyAgreement {
	return &ecdheKeyAgreement{
		isRSA:   true,
		version: version,
	}
}

// mutualCipherSuite returns a cipherSuite given a list of supported
// ciphersuites and the id requested by the peer.
func mutualCipherSuite(have []uint16, want uint16) *cipherSuite {
	for _, id := range have {
		if id == want {
			return cipherSuiteByID(id)
		}
	}
	return nil
}

func cipherSuiteByID(id uint16) *cipherSuite {
	for _, cipherSuite := range utlsSupportedCipherSuites {
		if cipherSuite.id == id {
			return cipherSuite
		}
	}
	return nil
}

func mutualCipherSuiteTLS13(have []uint16, want uint16) *cipherSuiteTLS13 {
	for _, id := range have {
		if id == want {
			return cipherSuiteTLS13ByID(id)
		}
	}
	return nil
}

func cipherSuiteTLS13ByID(id uint16) *cipherSuiteTLS13 {
	for _, cipherSuite := range cipherSuitesTLS13 {
		if cipherSuite.id == id {
			return cipherSuite
		}
	}
	return nil
}

// A list of cipher suite IDs that are, or have been, implemented by this
// package.
//
// See https://www.iana.org/assignments/tls-parameters/tls-parameters.xml
const (
	// TLS 1.0 - 1.2 cipher suites.
	TLS_RSA_WITH_RC4_128_SHA                      uint16 = 0x0005
	TLS_RSA_WITH_3DES_EDE_CBC_SHA                 uint16 = 0x000a
	TLS_RSA_WITH_AES_128_CBC_SHA                  uint16 = 0x002f
	TLS_RSA_WITH_AES_256_CBC_SHA                  uint16 = 0x0035
	TLS_RSA_WITH_AES_128_CBC_SHA256               uint16 = 0x003c
	TLS_RSA_WITH_AES_128_GCM_SHA256               uint16 = 0x009c
	TLS_RSA_WITH_AES_256_GCM_SHA384               uint16 = 0x009d
	TLS_ECDHE_ECDSA_WITH_RC4_128_SHA              uint16 = 0xc007
	TLS_ECDHE_ECDSA_WITH_AES_128_CBC_SHA          uint16 = 0xc009
	TLS_ECDHE_ECDSA_WITH_AES_256_CBC_SHA          uint16 = 0xc00a
	TLS_ECDHE_RSA_WITH_RC4_128_SHA                uint16 = 0xc011
	TLS_ECDHE_RSA_WITH_3DES_EDE_CBC_SHA           uint16 = 0xc012
	TLS_ECDHE_RSA_WITH_AES_128_CBC_SHA            uint16 = 0xc013
	TLS_ECDHE_RSA_WITH_AES_256_CBC_SHA            uint16 = 0xc014
	TLS_ECDHE_ECDSA_WITH_AES_128_CBC_SHA256       uint16 = 0xc023
	TLS_ECDHE_RSA_WITH_AES_128_CBC_SHA256         uint16 = 0xc027
	TLS_ECDHE_RSA_WITH_AES_128_GCM_SHA256         uint16 = 0xc02f
	TLS_ECDHE_ECDSA_WITH_AES_128_GCM_SHA256       uint16 = 0xc02b
	TLS_ECDHE_RSA_WITH_AES_256_GCM_SHA384         uint16 = 0xc030
	TLS_ECDHE_ECDSA_WITH_AES_256_GCM_SHA384       uint16 = 0xc02c
	TLS_ECDHE_RSA_WITH_CHACHA20_POLY1305_SHA256   uint16 = 0xcca8
	TLS_ECDHE_ECDSA_WITH_CHACHA20_POLY1305_SHA256 uint16 = 0xcca9

	// TLS 1.3 cipher suites.
	TLS_AES_128_GCM_SHA256       uint16 = 0x1301
	TLS_AES_256_GCM_SHA384       uint16 = 0x1302
	TLS_CHACHA20_POLY1305_SHA256 uint16 = 0x1303

	// TLS_FALLBACK_SCSV isn't a standard cipher suite but an indicator
	// that the client is doing version fallback. See RFC 7507.
	TLS_FALLBACK_SCSV uint16 = 0x5600

	// Legacy names for the corresponding cipher suites with the correct _SHA256
	// suffix, retained for backward compatibility.
	TLS_ECDHE_RSA_WITH_CHACHA20_POLY1305   = TLS_ECDHE_RSA_WITH_CHACHA20_POLY1305_SHA256
	TLS_ECDHE_ECDSA_WITH_CHACHA20_POLY1305 = TLS_ECDHE_ECDSA_WITH_CHACHA20_POLY1305_SHA256
)<|MERGE_RESOLUTION|>--- conflicted
+++ resolved
@@ -10,14 +10,6 @@
 	"crypto/cipher"
 	"crypto/des"
 	"crypto/hmac"
-<<<<<<< HEAD
-
-	// "crypto/internal/boring"
-=======
-	"crypto/internal/boring"
-	fipsaes "crypto/internal/fips140/aes"
-	"crypto/internal/fips140/aes/gcm"
->>>>>>> 51c7999d
 	"crypto/rc4"
 	"crypto/sha1"
 	"crypto/sha256"
@@ -530,7 +522,10 @@
 		aead, err = boring.NewGCMTLS(aes)
 	} else {
 		boring.Unreachable()
-		aead, err = gcm.NewGCMForTLS12(aes.(*fipsaes.Block))
+		// [uTLS] SECTION BEGIN
+		// aead, err = gcm.NewGCMForTLS12(aes.(*fipsaes.Block))
+		aead, err = cipher.NewGCM(aes)
+		// [uTLS] SECTION END
 	}
 	if err != nil {
 		panic(err)
@@ -564,7 +559,10 @@
 		aead, err = boring.NewGCMTLS13(aes)
 	} else {
 		boring.Unreachable()
-		aead, err = gcm.NewGCMForTLS13(aes.(*fipsaes.Block))
+		// [uTLS] SECTION BEGIN
+		// aead, err = gcm.NewGCMForTLS13(aes.(*fipsaes.Block))
+		aead, err = cipher.NewGCM(aes)
+		// [uTLS] SECTION END
 	}
 	if err != nil {
 		panic(err)
