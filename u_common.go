--- conflicted
+++ resolved
@@ -208,11 +208,6 @@
 
 // ReadTLSExtensions is a helper function to construct a list of TLS extensions from
 // a byte slice into []TLSExtension.
-<<<<<<< HEAD
-//
-// If keepPSK is not set, the PSK extension will cause an error.
-=======
->>>>>>> 30f5a69d
 func (chs *ClientHelloSpec) ReadTLSExtensions(b []byte, allowBluntMimicry bool, realPSK bool) error {
 	extensions := cryptobyte.String(b)
 	for !extensions.Empty() {
@@ -236,13 +231,7 @@
 				} else {
 					extWriter = &FakePreSharedKeyExtension{}
 				}
-<<<<<<< HEAD
-			}
-
-			if extension == extensionSupportedVersions {
-=======
 			case extensionSupportedVersions:
->>>>>>> 30f5a69d
 				chs.TLSVersMin = 0
 				chs.TLSVersMax = 0
 			}
