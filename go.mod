--- conflicted
+++ resolved
@@ -13,18 +13,9 @@
 	github.com/gaukas/godicttls v0.0.4
 	github.com/klauspost/compress v1.16.7
 	github.com/quic-go/quic-go v0.37.4
-<<<<<<< HEAD
-	golang.org/x/crypto v0.12.0
-	golang.org/x/net v0.14.0
-	golang.org/x/sys v0.11.0
-)
-
-require golang.org/x/text v0.12.0 // indirect
-=======
 	golang.org/x/crypto v0.14.0
 	golang.org/x/net v0.17.0
 	golang.org/x/sys v0.13.0
 )
 
-require golang.org/x/text v0.13.0 // indirect
->>>>>>> 30f5a69d
+require golang.org/x/text v0.13.0 // indirect