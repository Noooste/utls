--- conflicted
+++ resolved
@@ -138,17 +138,10 @@
 	// RFC 3546, section 3.1
 	b[0] = byte(extensionServerName >> 8)
 	b[1] = byte(extensionServerName)
-<<<<<<< HEAD
-	b[2] = byte((len(e.ServerName) + 5) >> 8)
-	b[3] = byte(len(e.ServerName) + 5)
-	b[4] = byte((len(e.ServerName) + 3) >> 8)
-	b[5] = byte(len(e.ServerName) + 3)
-=======
 	b[2] = byte((len(hostName) + 5) >> 8)
 	b[3] = byte(len(hostName) + 5)
 	b[4] = byte((len(hostName) + 3) >> 8)
 	b[5] = byte(len(hostName) + 3)
->>>>>>> d73321bb
 	// b[6] Server Name Type: host_name (0)
 	b[7] = byte(len(hostName) >> 8)
 	b[8] = byte(len(hostName))
@@ -226,43 +219,8 @@
 	return e.Len(), io.EOF
 }
 
-<<<<<<< HEAD
-type StatusRequestV2Extension struct {
-}
-
-func (e *StatusRequestV2Extension) writeToUConn(uc *UConn) error {
-	uc.HandshakeState.Hello.OcspStapling = true
-	return nil
-}
-
-func (e *StatusRequestV2Extension) Len() int {
-	return 13
-}
-
-func (e *StatusRequestV2Extension) Read(b []byte) (int, error) {
-	if len(b) < e.Len() {
-		return 0, io.ErrShortBuffer
-	}
-	// RFC 4366, section 3.6
-	b[0] = byte(17 >> 8)
-	b[1] = byte(17)
-	b[2] = 0
-	b[3] = 9
-	b[4] = 0
-	b[5] = 7
-	b[6] = 2 // OCSP type
-	b[7] = 0
-	b[8] = 4
-	// Two zero valued uint16s for the two lengths.
-	return e.Len(), io.EOF
-}
-
-type SupportedCurvesExtension struct {
-	Curves []CurveID
-=======
 func (e *StatusRequestExtension) UnmarshalJSON(_ []byte) error {
 	return nil // no-op
->>>>>>> d73321bb
 }
 
 // Write is a no-op for StatusRequestExtension. No data for this extension.
@@ -445,50 +403,11 @@
 	b[1] = byte(extensionSignatureAlgorithms)
 	b[2] = byte((2 + 2*len(e.SupportedSignatureAlgorithms)) >> 8)
 	b[3] = byte(2 + 2*len(e.SupportedSignatureAlgorithms))
-<<<<<<< HEAD
-	b[4] = byte((2 * len(e.SupportedSignatureAlgorithms)) >> 8)
-	b[5] = byte(2 * len(e.SupportedSignatureAlgorithms))
-	for i, sigAndHash := range e.SupportedSignatureAlgorithms {
-		b[6+2*i] = byte(sigAndHash >> 8)
-		b[7+2*i] = byte(sigAndHash)
-	}
-	return e.Len(), io.EOF
-}
-
-type SignatureAlgorithmsCertExtension struct {
-	SupportedSignatureAlgorithms []SignatureScheme
-}
-
-func (e *SignatureAlgorithmsCertExtension) writeToUConn(uc *UConn) error {
-	uc.HandshakeState.Hello.SupportedSignatureAlgorithms = e.SupportedSignatureAlgorithms
-	return nil
-}
-
-func (e *SignatureAlgorithmsCertExtension) Len() int {
-	return 6 + 2*len(e.SupportedSignatureAlgorithms)
-}
-
-func (e *SignatureAlgorithmsCertExtension) Read(b []byte) (int, error) {
-	if len(b) < e.Len() {
-		return 0, io.ErrShortBuffer
-	}
-	// https://tools.ietf.org/html/rfc5246#section-7.4.1.4.1
-	b[0] = byte(extensionSignatureAlgorithmsCert >> 8)
-	b[1] = byte(extensionSignatureAlgorithmsCert)
-	b[2] = byte((2 + 2*len(e.SupportedSignatureAlgorithms)) >> 8)
-	b[3] = byte(2 + 2*len(e.SupportedSignatureAlgorithms))
-	b[4] = byte((2 * len(e.SupportedSignatureAlgorithms)) >> 8)
-	b[5] = byte(2 * len(e.SupportedSignatureAlgorithms))
-	for i, sigAndHash := range e.SupportedSignatureAlgorithms {
-		b[6+2*i] = byte(sigAndHash >> 8)
-		b[7+2*i] = byte(sigAndHash)
-=======
 	b[4] = byte((2 * len(e.SupportedSignatureAlgorithms)) >> 8)
 	b[5] = byte(2 * len(e.SupportedSignatureAlgorithms))
 	for i, sigScheme := range e.SupportedSignatureAlgorithms {
 		b[6+2*i] = byte(sigScheme >> 8)
 		b[7+2*i] = byte(sigScheme)
->>>>>>> d73321bb
 	}
 	return e.Len(), io.EOF
 }
@@ -1604,62 +1523,6 @@
 	return e.Len(), io.EOF
 }
 
-<<<<<<< HEAD
-
-type FakeRecordSizeLimitExtension struct {
-	Limit uint16
-}
-
-func (e *FakeRecordSizeLimitExtension) writeToUConn(uc *UConn) error {
-	return nil
-}
-
-func (e *FakeRecordSizeLimitExtension) Len() int {
-	return 6
-}
-
-func (e *FakeRecordSizeLimitExtension) Read(b []byte) (int, error) {
-	if len(b) < e.Len() {
-		return 0, io.ErrShortBuffer
-	}
-	// https://tools.ietf.org/html/draft-balfanz-tls-channelid-00
-	b[0] = byte(fakeRecordSizeLimit >> 8)
-	b[1] = byte(fakeRecordSizeLimit & 0xff)
-
-	b[2] = byte(0)
-	b[3] = byte(2)
-
-	b[4] = byte(e.Limit >> 8)
-	b[5] = byte(e.Limit & 0xff)
-	return e.Len(), io.EOF
-}
-
-type DelegatedCredentialsExtension struct {
-	AlgorithmsSignature []SignatureScheme
-}
-
-func (e *DelegatedCredentialsExtension) writeToUConn(uc *UConn) error {
-	return nil
-}
-
-func (e *DelegatedCredentialsExtension) Len() int {
-	return 6 + 2*len(e.AlgorithmsSignature)
-}
-
-func (e *DelegatedCredentialsExtension) Read(b []byte) (int, error) {
-	if len(b) < e.Len() {
-		return 0, io.ErrShortBuffer
-	}
-	b[0] = byte(extensionDelegatedCredentials >> 8)
-	b[1] = byte(extensionDelegatedCredentials)
-	b[2] = byte((2 + 2*len(e.AlgorithmsSignature)) >> 8)
-	b[3] = byte(2 + 2*len(e.AlgorithmsSignature))
-	b[4] = byte((2 * len(e.AlgorithmsSignature)) >> 8)
-	b[5] = byte(2 * len(e.AlgorithmsSignature))
-	for i, sigAndHash := range e.AlgorithmsSignature {
-		b[6+2*i] = byte(sigAndHash >> 8)
-		b[7+2*i] = byte(sigAndHash)
-=======
 // Write is a no-op for NPNExtension. NextProtos are not included in the
 // ClientHello.
 func (e *NPNExtension) Write(_ []byte) (int, error) {
@@ -1760,7 +1623,6 @@
 func (e *FakeChannelIDExtension) Read(b []byte) (int, error) {
 	if len(b) < e.Len() {
 		return 0, io.ErrShortBuffer
->>>>>>> d73321bb
 	}
 	extensionID := fakeExtensionChannelID
 	if e.OldExtensionID {
@@ -1773,10 +1635,6 @@
 	return e.Len(), io.EOF
 }
 
-<<<<<<< HEAD
-type ApplicationSettingsExtension struct {
-	SupportedALPNList []string
-=======
 func (e *FakeChannelIDExtension) Write(_ []byte) (int, error) {
 	return 0, nil
 }
@@ -1789,44 +1647,29 @@
 // but with no support.
 type FakeRecordSizeLimitExtension struct {
 	Limit uint16
->>>>>>> d73321bb
-}
-
-func (e *ApplicationSettingsExtension) writeToUConn(uc *UConn) error {
-	return nil
-}
-
-func (e *ApplicationSettingsExtension) Len() int {
-	result := 6 //id + first length + second length
-	for _, element := range e.SupportedALPNList {
-		result += 1 + len(element) //byte for string length + allocation for string in bytes
-	}
-	return result
-}
-
-func (e *ApplicationSettingsExtension) Read(b []byte) (int, error) {
-	if len(b) < e.Len() {
-		return 0, io.ErrShortBuffer
-	}
-
-	b[0] = byte(extensionApplicationSettings >> 8)
-	b[1] = byte(0x69)
-	currentIndex := 6
-
-	for _, alpn := range e.SupportedALPNList {
-		b[currentIndex] = byte(len(alpn)) //set length of string in bytes
-		currentIndex++
-		for _, char := range alpn {
-			b[currentIndex] = byte(char) //convert char to byte
-			currentIndex++
-		}
-	}
-
-	b[2] = 0x00
-	b[3] = byte(e.Len() - 4) //len minus id and itself (2+2)
-	b[4] = 0x00
-	b[5] = byte(e.Len() - 6) //len minus id big length and itself 5 (2+2+2)
-
+}
+
+func (e *FakeRecordSizeLimitExtension) writeToUConn(uc *UConn) error {
+	return nil
+}
+
+func (e *FakeRecordSizeLimitExtension) Len() int {
+	return 6
+}
+
+func (e *FakeRecordSizeLimitExtension) Read(b []byte) (int, error) {
+	if len(b) < e.Len() {
+		return 0, io.ErrShortBuffer
+	}
+	// https://tools.ietf.org/html/draft-balfanz-tls-channelid-00
+	b[0] = byte(fakeRecordSizeLimit >> 8)
+	b[1] = byte(fakeRecordSizeLimit & 0xff)
+
+	b[2] = byte(0)
+	b[3] = byte(2)
+
+	b[4] = byte(e.Limit >> 8)
+	b[5] = byte(e.Limit & 0xff)
 	return e.Len(), io.EOF
 }
 
