--- conflicted
+++ resolved
@@ -9,15 +9,8 @@
 	"context"
 	"crypto"
 	"crypto/hmac"
-<<<<<<< HEAD
-=======
-	"crypto/internal/fips140/hkdf"
-	"crypto/internal/fips140/mlkem"
-	"crypto/internal/fips140/tls13"
-	"crypto/internal/hpke"
->>>>>>> 51c7999d
+	"crypto/mlkem"
 	"crypto/rsa"
-	"crypto/tls/internal/fips140tls"
 	"errors"
 	"hash"
 	"io"
@@ -26,7 +19,10 @@
 	"time"
 
 	"github.com/refraction-networking/utls/internal/byteorder"
-	"github.com/refraction-networking/utls/internal/mlkem768"
+	"github.com/refraction-networking/utls/internal/fips140tls"
+	"github.com/refraction-networking/utls/internal/hkdf"
+	"github.com/refraction-networking/utls/internal/hpke"
+	"github.com/refraction-networking/utls/internal/tls13"
 )
 
 // maxClientPSKIdentities is the number of client PSK identities the server will
@@ -57,12 +53,7 @@
 	suite           *cipherSuiteTLS13
 	cert            *Certificate
 	sigAlg          SignatureScheme
-<<<<<<< HEAD
-	selectedGroup   CurveID
-	earlySecret     []byte
-=======
 	earlySecret     *tls13.EarlySecret
->>>>>>> 51c7999d
 	sharedKey       []byte
 	handshakeSecret *tls13.HandshakeSecret
 	masterSecret    *tls13.MasterSecret
