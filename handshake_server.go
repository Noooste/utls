// Copyright 2009 The Go Authors. All rights reserved.
// Use of this source code is governed by a BSD-style
// license that can be found in the LICENSE file.

package tls

import (
	"context"
	"crypto"
	"crypto/ecdsa"
	"crypto/ed25519"
	"crypto/rsa"
	"crypto/subtle"
	"crypto/x509"
	"errors"
	"fmt"
	"hash"
	"io"
	"sync/atomic"
	"time"
)

// serverHandshakeState contains details of a server handshake in progress.
// It's discarded once the handshake has completed.
type serverHandshakeState struct {
	c            *Conn
	ctx          context.Context
	clientHello  *clientHelloMsg
	hello        *serverHelloMsg
	suite        *cipherSuite
	ecdheOk      bool
	ecSignOk     bool
	rsaDecryptOk bool
	rsaSignOk    bool
	sessionState *sessionState
	finishedHash finishedHash
	masterSecret []byte
	cert         *Certificate
}

// serverHandshake performs a TLS handshake as a server.
func (c *Conn) serverHandshake(ctx context.Context) error {
	clientHello, err := c.readClientHello(ctx)
	if err != nil {
		return err
	}

	if c.vers == VersionTLS13 {
		hs := serverHandshakeStateTLS13{
			c:           c,
			ctx:         ctx,
			clientHello: clientHello,
		}
		return hs.handshake()
	}

	hs := serverHandshakeState{
		c:           c,
		ctx:         ctx,
		clientHello: clientHello,
	}

	return hs.handshake()
}

func (hs *serverHandshakeState) handshake() error {
	c := hs.c

	if err := hs.processClientHello(); err != nil {
		return err
	}
	// For an overview of TLS handshaking, see RFC 5246, Section 7.3.
	c.buffering = true
	if hs.checkForResumption() {
		// The client has included a session ticket and so we do an abbreviated handshake.
		c.didResume = true
		if err := hs.doResumeHandshake(); err != nil {
			return err
		}
		if err := hs.establishKeys(); err != nil {
			return err
		}
		if err := hs.sendSessionTicket(); err != nil {
			return err
		}
		if err := hs.sendFinished(c.serverFinished[:]); err != nil {
			return err
		}
		if _, err := c.flush(); err != nil {
			return err
		}
		c.clientFinishedIsFirst = false
		if err := hs.readFinished(nil); err != nil {
			return err
		}
	} else {
		// The client didn't include a session ticket, or it wasn't
		// valid so we do a full handshake.
		if err := hs.pickCipherSuite(); err != nil {
			return err
		}
		if err := hs.doFullHandshake(); err != nil {
			return err
		}
		if err := hs.establishKeys(); err != nil {
			return err
		}
		if err := hs.readFinished(c.clientFinished[:]); err != nil {
			return err
		}
		c.clientFinishedIsFirst = true
		c.buffering = true
		if err := hs.sendSessionTicket(); err != nil {
			return err
		}
		if err := hs.sendFinished(nil); err != nil {
			return err
		}
		if _, err := c.flush(); err != nil {
			return err
		}
	}

	c.ekm = ekmFromMasterSecret(c.vers, hs.suite, hs.masterSecret, hs.clientHello.random, hs.hello.random)
	atomic.StoreUint32(&c.handshakeStatus, 1)

	return nil
}

// readClientHello reads a ClientHello message and selects the protocol version.
func (c *Conn) readClientHello(ctx context.Context) (*clientHelloMsg, error) {
	// clientHelloMsg is included in the transcript, but we haven't initialized
	// it yet. The respective handshake functions will record it themselves.
	msg, err := c.readHandshake(nil)
	if err != nil {
		return nil, err
	}
	clientHello, ok := msg.(*clientHelloMsg)
	if !ok {
		c.sendAlert(alertUnexpectedMessage)
		return nil, unexpectedMessageError(clientHello, msg)
	}

<<<<<<< HEAD
	c.ClientHello = &ClientHelloMsg{
		Raw:                              clientHello.raw,
		Vers:                             clientHello.vers,
		Random:                           clientHello.random,
		SessionId:                        clientHello.sessionId,
		CipherSuites:                     clientHello.cipherSuites,
		CompressionMethods:               clientHello.compressionMethods,
		NextProtoNeg:                     clientHello.nextProtoNeg,
		ServerName:                       clientHello.serverName,
		OcspStapling:                     clientHello.ocspStapling,
		Scts:                             clientHello.scts,
		Ems:                              clientHello.ems,
		SupportedCurves:                  clientHello.supportedCurves,
		SupportedPoints:                  clientHello.supportedPoints,
		TicketSupported:                  clientHello.ticketSupported,
		SessionTicket:                    clientHello.sessionTicket,
		SupportedSignatureAlgorithms:     clientHello.supportedSignatureAlgorithms,
		SecureRenegotiation:              clientHello.secureRenegotiation,
		SecureRenegotiationSupported:     clientHello.secureRenegotiationSupported,
		AlpnProtocols:                    clientHello.alpnProtocols,
		SupportedSignatureAlgorithmsCert: clientHello.supportedSignatureAlgorithmsCert,
		SupportedVersions:                clientHello.supportedVersions,
		Cookie:                           clientHello.cookie,
		EarlyData:                        clientHello.earlyData,
		PskModes:                         clientHello.pskModes,
		PskIdentities:                    clientHello.pskIdentities,
		PskBinders:                       clientHello.pskBinders,
	}

	c.ClientHello.KeyShares = make([]KeyShare, len(clientHello.keyShares))
	for i, el := range clientHello.keyShares {
		c.ClientHello.KeyShares[i] = KeyShare{
			Group: el.group,
			Data:  el.data,
		}
	}

=======
	var configForClient *Config
	originalConfig := c.config
>>>>>>> d73321bb
	if c.config.GetConfigForClient != nil {
		chi := clientHelloInfo(ctx, c, clientHello)
		if configForClient, err = c.config.GetConfigForClient(chi); err != nil {
			c.sendAlert(alertInternalError)
			return nil, err
		} else if configForClient != nil {
			c.config = configForClient
		}
	}
	c.ticketKeys = originalConfig.ticketKeys(configForClient)

	clientVersions := clientHello.supportedVersions
	if len(clientHello.supportedVersions) == 0 {
		clientVersions = supportedVersionsFromMax(clientHello.vers)
	}
	c.vers, ok = c.config.mutualVersion(roleServer, clientVersions)
	if !ok {
		c.sendAlert(alertProtocolVersion)
		return nil, fmt.Errorf("tls: client offered only unsupported versions: %x", clientVersions)
	}
	c.haveVers = true
	c.in.version = c.vers
	c.out.version = c.vers

	return clientHello, nil
}

func (hs *serverHandshakeState) processClientHello() error {
	c := hs.c

	hs.hello = new(serverHelloMsg)
	hs.hello.vers = c.vers

	foundCompression := false
	// We only support null compression, so check that the client offered it.
	for _, compression := range hs.clientHello.compressionMethods {
		if compression == compressionNone {
			foundCompression = true
			break
		}
	}

	if !foundCompression {
		c.sendAlert(alertHandshakeFailure)
		return errors.New("tls: client does not support uncompressed connections")
	}

	hs.hello.random = make([]byte, 32)
	serverRandom := hs.hello.random
	// Downgrade protection canaries. See RFC 8446, Section 4.1.3.
	maxVers := c.config.maxSupportedVersion(roleServer)
	if maxVers >= VersionTLS12 && c.vers < maxVers || testingOnlyForceDowngradeCanary {
		if c.vers == VersionTLS12 {
			copy(serverRandom[24:], downgradeCanaryTLS12)
		} else {
			copy(serverRandom[24:], downgradeCanaryTLS11)
		}
		serverRandom = serverRandom[:24]
	}
	_, err := io.ReadFull(c.config.rand(), serverRandom)
	if err != nil {
		c.sendAlert(alertInternalError)
		return err
	}

	if len(hs.clientHello.secureRenegotiation) != 0 {
		c.sendAlert(alertHandshakeFailure)
		return errors.New("tls: initial handshake had non-empty renegotiation extension")
	}

	hs.hello.secureRenegotiationSupported = hs.clientHello.secureRenegotiationSupported
	hs.hello.compressionMethod = compressionNone
	if len(hs.clientHello.serverName) > 0 {
		c.serverName = hs.clientHello.serverName
	}

	selectedProto, err := negotiateALPN(c.config.NextProtos, hs.clientHello.alpnProtocols)
	if err != nil {
		c.sendAlert(alertNoApplicationProtocol)
		return err
	}
	hs.hello.alpnProtocol = selectedProto
	c.clientProtocol = selectedProto

	hs.cert, err = c.config.getCertificate(clientHelloInfo(hs.ctx, c, hs.clientHello))
	if err != nil {
		if err == errNoCertificates {
			c.sendAlert(alertUnrecognizedName)
		} else {
			c.sendAlert(alertInternalError)
		}
		return err
	}
	if hs.clientHello.scts {
		hs.hello.scts = hs.cert.SignedCertificateTimestamps
	}

	hs.ecdheOk = supportsECDHE(c.config, hs.clientHello.supportedCurves, hs.clientHello.supportedPoints)

	if hs.ecdheOk && len(hs.clientHello.supportedPoints) > 0 {
		// Although omitting the ec_point_formats extension is permitted, some
		// old OpenSSL version will refuse to handshake if not present.
		//
		// Per RFC 4492, section 5.1.2, implementations MUST support the
		// uncompressed point format. See golang.org/issue/31943.
		hs.hello.supportedPoints = []uint8{pointFormatUncompressed}
	}

	if priv, ok := hs.cert.PrivateKey.(crypto.Signer); ok {
		switch priv.Public().(type) {
		case *ecdsa.PublicKey:
			hs.ecSignOk = true
		case ed25519.PublicKey:
			hs.ecSignOk = true
		case *rsa.PublicKey:
			hs.rsaSignOk = true
		default:
			c.sendAlert(alertInternalError)
			return fmt.Errorf("tls: unsupported signing key type (%T)", priv.Public())
		}
	}
	if priv, ok := hs.cert.PrivateKey.(crypto.Decrypter); ok {
		switch priv.Public().(type) {
		case *rsa.PublicKey:
			hs.rsaDecryptOk = true
		default:
			c.sendAlert(alertInternalError)
			return fmt.Errorf("tls: unsupported decryption key type (%T)", priv.Public())
		}
	}

	return nil
}

// negotiateALPN picks a shared ALPN protocol that both sides support in server
// preference order. If ALPN is not configured or the peer doesn't support it,
// it returns "" and no error.
func negotiateALPN(serverProtos, clientProtos []string) (string, error) {
	if len(serverProtos) == 0 || len(clientProtos) == 0 {
		return "", nil
	}
	var http11fallback bool
	for _, s := range serverProtos {
		for _, c := range clientProtos {
			if s == c {
				return s, nil
			}
			if s == "h2" && c == "http/1.1" {
				http11fallback = true
			}
		}
	}
	// As a special case, let http/1.1 clients connect to h2 servers as if they
	// didn't support ALPN. We used not to enforce protocol overlap, so over
	// time a number of HTTP servers were configured with only "h2", but
	// expected to accept connections from "http/1.1" clients. See Issue 46310.
	if http11fallback {
		return "", nil
	}
	return "", fmt.Errorf("tls: client requested unsupported application protocols (%s)", clientProtos)
}

// supportsECDHE returns whether ECDHE key exchanges can be used with this
// pre-TLS 1.3 client.
func supportsECDHE(c *Config, supportedCurves []CurveID, supportedPoints []uint8) bool {
	supportsCurve := false
	for _, curve := range supportedCurves {
		if c.supportsCurve(curve) {
			supportsCurve = true
			break
		}
	}

	supportsPointFormat := false
	for _, pointFormat := range supportedPoints {
		if pointFormat == pointFormatUncompressed {
			supportsPointFormat = true
			break
		}
	}
	// Per RFC 8422, Section 5.1.2, if the Supported Point Formats extension is
	// missing, uncompressed points are supported. If supportedPoints is empty,
	// the extension must be missing, as an empty extension body is rejected by
	// the parser. See https://go.dev/issue/49126.
	if len(supportedPoints) == 0 {
		supportsPointFormat = true
	}

	return supportsCurve && supportsPointFormat
}

func (hs *serverHandshakeState) pickCipherSuite() error {
	c := hs.c

	preferenceOrder := cipherSuitesPreferenceOrder
	if !hasAESGCMHardwareSupport || !aesgcmPreferred(hs.clientHello.cipherSuites) {
		preferenceOrder = cipherSuitesPreferenceOrderNoAES
	}

	configCipherSuites := c.config.cipherSuites()
	preferenceList := make([]uint16, 0, len(configCipherSuites))
	for _, suiteID := range preferenceOrder {
		for _, id := range configCipherSuites {
			if id == suiteID {
				preferenceList = append(preferenceList, id)
				break
			}
		}
	}

	hs.suite = selectCipherSuite(preferenceList, hs.clientHello.cipherSuites, hs.cipherSuiteOk)
	if hs.suite == nil {
		c.sendAlert(alertHandshakeFailure)
		return errors.New("tls: no cipher suite supported by both client and server")
	}
	c.cipherSuite = hs.suite.id

	for _, id := range hs.clientHello.cipherSuites {
		if id == TLS_FALLBACK_SCSV {
			// The client is doing a fallback connection. See RFC 7507.
			if hs.clientHello.vers < c.config.maxSupportedVersion(roleServer) {
				c.sendAlert(alertInappropriateFallback)
				return errors.New("tls: client using inappropriate protocol fallback")
			}
			break
		}
	}

	return nil
}

func (hs *serverHandshakeState) cipherSuiteOk(c *cipherSuite) bool {
	if c.flags&suiteECDHE != 0 {
		if !hs.ecdheOk {
			return false
		}
		if c.flags&suiteECSign != 0 {
			if !hs.ecSignOk {
				return false
			}
		} else if !hs.rsaSignOk {
			return false
		}
	} else if !hs.rsaDecryptOk {
		return false
	}
	if hs.c.vers < VersionTLS12 && c.flags&suiteTLS12 != 0 {
		return false
	}
	return true
}

// checkForResumption reports whether we should perform resumption on this connection.
func (hs *serverHandshakeState) checkForResumption() bool {
	c := hs.c

	if c.config.SessionTicketsDisabled {
		return false
	}

	plaintext, usedOldKey := c.decryptTicket(hs.clientHello.sessionTicket)
	if plaintext == nil {
		return false
	}
	hs.sessionState = &sessionState{usedOldKey: usedOldKey}
	ok := hs.sessionState.unmarshal(plaintext)
	if !ok {
		return false
	}

	createdAt := time.Unix(int64(hs.sessionState.createdAt), 0)
	if c.config.time().Sub(createdAt) > maxSessionTicketLifetime {
		return false
	}

	// Never resume a session for a different TLS version.
	if c.vers != hs.sessionState.vers {
		return false
	}

	cipherSuiteOk := false
	// Check that the client is still offering the ciphersuite in the session.
	for _, id := range hs.clientHello.cipherSuites {
		if id == hs.sessionState.cipherSuite {
			cipherSuiteOk = true
			break
		}
	}
	if !cipherSuiteOk {
		return false
	}

	// Check that we also support the ciphersuite from the session.
	hs.suite = selectCipherSuite([]uint16{hs.sessionState.cipherSuite},
		c.config.cipherSuites(), hs.cipherSuiteOk)
	if hs.suite == nil {
		return false
	}

	sessionHasClientCerts := len(hs.sessionState.certificates) != 0
	needClientCerts := requiresClientCert(c.config.ClientAuth)
	if needClientCerts && !sessionHasClientCerts {
		return false
	}
	if sessionHasClientCerts && c.config.ClientAuth == NoClientCert {
		return false
	}

	return true
}

func (hs *serverHandshakeState) doResumeHandshake() error {
	c := hs.c

	hs.hello.cipherSuite = hs.suite.id
	c.cipherSuite = hs.suite.id
	// We echo the client's session ID in the ServerHello to let it know
	// that we're doing a resumption.
	hs.hello.sessionId = hs.clientHello.sessionId
	hs.hello.ticketSupported = hs.sessionState.usedOldKey
	hs.finishedHash = newFinishedHash(c.vers, hs.suite)
	hs.finishedHash.discardHandshakeBuffer()
	if err := transcriptMsg(hs.clientHello, &hs.finishedHash); err != nil {
		return err
	}
	if _, err := hs.c.writeHandshakeRecord(hs.hello, &hs.finishedHash); err != nil {
		return err
	}

	if err := c.processCertsFromClient(Certificate{
		Certificate: hs.sessionState.certificates,
	}); err != nil {
		return err
	}

	if c.config.VerifyConnection != nil {
		if err := c.config.VerifyConnection(c.connectionStateLocked()); err != nil {
			c.sendAlert(alertBadCertificate)
			return err
		}
	}

	hs.masterSecret = hs.sessionState.masterSecret

	return nil
}

func (hs *serverHandshakeState) doFullHandshake() error {
	c := hs.c

	if hs.clientHello.ocspStapling && len(hs.cert.OCSPStaple) > 0 {
		hs.hello.ocspStapling = true
	}

	hs.hello.ticketSupported = hs.clientHello.ticketSupported && !c.config.SessionTicketsDisabled
	hs.hello.cipherSuite = hs.suite.id

	hs.finishedHash = newFinishedHash(hs.c.vers, hs.suite)
	if c.config.ClientAuth == NoClientCert {
		// No need to keep a full record of the handshake if client
		// certificates won't be used.
		hs.finishedHash.discardHandshakeBuffer()
	}
	if err := transcriptMsg(hs.clientHello, &hs.finishedHash); err != nil {
		return err
	}
	if _, err := hs.c.writeHandshakeRecord(hs.hello, &hs.finishedHash); err != nil {
		return err
	}

	certMsg := new(certificateMsg)
	certMsg.certificates = hs.cert.Certificate
	if _, err := hs.c.writeHandshakeRecord(certMsg, &hs.finishedHash); err != nil {
		return err
	}

	if hs.hello.ocspStapling {
		certStatus := new(certificateStatusMsg)
		certStatus.response = hs.cert.OCSPStaple
		if _, err := hs.c.writeHandshakeRecord(certStatus, &hs.finishedHash); err != nil {
			return err
		}
	}

	keyAgreement := hs.suite.ka(c.vers)
	skx, err := keyAgreement.generateServerKeyExchange(c.config, hs.cert, hs.clientHello, hs.hello)
	if err != nil {
		c.sendAlert(alertHandshakeFailure)
		return err
	}
	if skx != nil {
		if _, err := hs.c.writeHandshakeRecord(skx, &hs.finishedHash); err != nil {
			return err
		}
	}

	var certReq *certificateRequestMsg
	if c.config.ClientAuth >= RequestClientCert {
		// Request a client certificate
		certReq = new(certificateRequestMsg)
		certReq.certificateTypes = []byte{
			byte(certTypeRSASign),
			byte(certTypeECDSASign),
		}
		if c.vers >= VersionTLS12 {
			certReq.hasSignatureAlgorithm = true
			certReq.supportedSignatureAlgorithms = supportedSignatureAlgorithms()
		}

		// An empty list of certificateAuthorities signals to
		// the client that it may send any certificate in response
		// to our request. When we know the CAs we trust, then
		// we can send them down, so that the client can choose
		// an appropriate certificate to give to us.
		if c.config.ClientCAs != nil {
			certReq.certificateAuthorities = c.config.ClientCAs.Subjects()
		}
		if _, err := hs.c.writeHandshakeRecord(certReq, &hs.finishedHash); err != nil {
			return err
		}
	}

	helloDone := new(serverHelloDoneMsg)
	if _, err := hs.c.writeHandshakeRecord(helloDone, &hs.finishedHash); err != nil {
		return err
	}

	if _, err := c.flush(); err != nil {
		return err
	}

	var pub crypto.PublicKey // public key for client auth, if any

	msg, err := c.readHandshake(&hs.finishedHash)
	if err != nil {
		return err
	}

	// If we requested a client certificate, then the client must send a
	// certificate message, even if it's empty.
	if c.config.ClientAuth >= RequestClientCert {
		certMsg, ok := msg.(*certificateMsg)
		if !ok {
			c.sendAlert(alertUnexpectedMessage)
			return unexpectedMessageError(certMsg, msg)
		}

		if err := c.processCertsFromClient(Certificate{
			Certificate: certMsg.certificates,
		}); err != nil {
			return err
		}
		if len(certMsg.certificates) != 0 {
			pub = c.peerCertificates[0].PublicKey
		}

		msg, err = c.readHandshake(&hs.finishedHash)
		if err != nil {
			return err
		}
	}
	if c.config.VerifyConnection != nil {
		if err := c.config.VerifyConnection(c.connectionStateLocked()); err != nil {
			c.sendAlert(alertBadCertificate)
			return err
		}
	}

	// Get client key exchange
	ckx, ok := msg.(*clientKeyExchangeMsg)
	if !ok {
		c.sendAlert(alertUnexpectedMessage)
		return unexpectedMessageError(ckx, msg)
	}

	preMasterSecret, err := keyAgreement.processClientKeyExchange(c.config, hs.cert, ckx, c.vers)
	if err != nil {
		c.sendAlert(alertHandshakeFailure)
		return err
	}
	hs.masterSecret = masterFromPreMasterSecret(c.vers, hs.suite, preMasterSecret, hs.clientHello.random, hs.hello.random)
	if err := c.config.writeKeyLog(keyLogLabelTLS12, hs.clientHello.random, hs.masterSecret); err != nil {
		c.sendAlert(alertInternalError)
		return err
	}

	// If we received a client cert in response to our certificate request message,
	// the client will send us a certificateVerifyMsg immediately after the
	// clientKeyExchangeMsg. This message is a digest of all preceding
	// handshake-layer messages that is signed using the private key corresponding
	// to the client's certificate. This allows us to verify that the client is in
	// possession of the private key of the certificate.
	if len(c.peerCertificates) > 0 {
		// certificateVerifyMsg is included in the transcript, but not until
		// after we verify the handshake signature, since the state before
		// this message was sent is used.
		msg, err = c.readHandshake(nil)
		if err != nil {
			return err
		}
		certVerify, ok := msg.(*certificateVerifyMsg)
		if !ok {
			c.sendAlert(alertUnexpectedMessage)
			return unexpectedMessageError(certVerify, msg)
		}

		var sigType uint8
		var sigHash crypto.Hash
		if c.vers >= VersionTLS12 {
			if !isSupportedSignatureAlgorithm(certVerify.signatureAlgorithm, certReq.supportedSignatureAlgorithms) {
				c.sendAlert(alertIllegalParameter)
				return errors.New("tls: client certificate used with invalid signature algorithm")
			}
			sigType, sigHash, err = typeAndHashFromSignatureScheme(certVerify.signatureAlgorithm)
			if err != nil {
				return c.sendAlert(alertInternalError)
			}
		} else {
			sigType, sigHash, err = legacyTypeAndHashFromPublicKey(pub)
			if err != nil {
				c.sendAlert(alertIllegalParameter)
				return err
			}
		}

		signed := hs.finishedHash.hashForClientCertificate(sigType, sigHash, hs.masterSecret)
		if err := verifyHandshakeSignature(sigType, pub, sigHash, signed, certVerify.signature); err != nil {
			c.sendAlert(alertDecryptError)
			return errors.New("tls: invalid signature by the client certificate: " + err.Error())
		}

		if err := transcriptMsg(certVerify, &hs.finishedHash); err != nil {
			return err
		}
	}

	hs.finishedHash.discardHandshakeBuffer()

	return nil
}

func (hs *serverHandshakeState) establishKeys() error {
	c := hs.c

	clientMAC, serverMAC, clientKey, serverKey, clientIV, serverIV :=
		keysFromMasterSecret(c.vers, hs.suite, hs.masterSecret, hs.clientHello.random, hs.hello.random, hs.suite.macLen, hs.suite.keyLen, hs.suite.ivLen)

	var clientCipher, serverCipher any
	var clientHash, serverHash hash.Hash

	if hs.suite.aead == nil {
		clientCipher = hs.suite.cipher(clientKey, clientIV, true /* for reading */)
		clientHash = hs.suite.mac(clientMAC)
		serverCipher = hs.suite.cipher(serverKey, serverIV, false /* not for reading */)
		serverHash = hs.suite.mac(serverMAC)
	} else {
		clientCipher = hs.suite.aead(clientKey, clientIV)
		serverCipher = hs.suite.aead(serverKey, serverIV)
	}

	c.in.prepareCipherSpec(c.vers, clientCipher, clientHash)
	c.out.prepareCipherSpec(c.vers, serverCipher, serverHash)

	return nil
}

func (hs *serverHandshakeState) readFinished(out []byte) error {
	c := hs.c

	if err := c.readChangeCipherSpec(); err != nil {
		return err
	}

	// finishedMsg is included in the transcript, but not until after we
	// check the client version, since the state before this message was
	// sent is used during verification.
	msg, err := c.readHandshake(nil)
	if err != nil {
		return err
	}
	clientFinished, ok := msg.(*finishedMsg)
	if !ok {
		c.sendAlert(alertUnexpectedMessage)
		return unexpectedMessageError(clientFinished, msg)
	}

	verify := hs.finishedHash.clientSum(hs.masterSecret)
	if len(verify) != len(clientFinished.verifyData) ||
		subtle.ConstantTimeCompare(verify, clientFinished.verifyData) != 1 {
		c.sendAlert(alertHandshakeFailure)
		return errors.New("tls: client's Finished message is incorrect")
	}

	if err := transcriptMsg(clientFinished, &hs.finishedHash); err != nil {
		return err
	}

	copy(out, verify)
	return nil
}

func (hs *serverHandshakeState) sendSessionTicket() error {
	// ticketSupported is set in a resumption handshake if the
	// ticket from the client was encrypted with an old session
	// ticket key and thus a refreshed ticket should be sent.
	if !hs.hello.ticketSupported {
		return nil
	}

	c := hs.c
	m := new(newSessionTicketMsg)

	createdAt := uint64(c.config.time().Unix())
	if hs.sessionState != nil {
		// If this is re-wrapping an old key, then keep
		// the original time it was created.
		createdAt = hs.sessionState.createdAt
	}

	var certsFromClient [][]byte
	for _, cert := range c.peerCertificates {
		certsFromClient = append(certsFromClient, cert.Raw)
	}
	state := sessionState{
		vers:         c.vers,
		cipherSuite:  hs.suite.id,
		createdAt:    createdAt,
		masterSecret: hs.masterSecret,
		certificates: certsFromClient,
	}
	stateBytes, err := state.marshal()
	if err != nil {
		return err
	}
	m.ticket, err = c.encryptTicket(stateBytes)
	if err != nil {
		return err
	}

	if _, err := hs.c.writeHandshakeRecord(m, &hs.finishedHash); err != nil {
		return err
	}

	return nil
}

func (hs *serverHandshakeState) sendFinished(out []byte) error {
	c := hs.c

	if err := c.writeChangeCipherRecord(); err != nil {
		return err
	}

	finished := new(finishedMsg)
	finished.verifyData = hs.finishedHash.serverSum(hs.masterSecret)
	if _, err := hs.c.writeHandshakeRecord(finished, &hs.finishedHash); err != nil {
		return err
	}

	copy(out, finished.verifyData)

	return nil
}

// processCertsFromClient takes a chain of client certificates either from a
// Certificates message or from a sessionState and verifies them. It returns
// the public key of the leaf certificate.
func (c *Conn) processCertsFromClient(certificate Certificate) error {
	certificates := certificate.Certificate
	certs := make([]*x509.Certificate, len(certificates))
	var err error
	for i, asn1Data := range certificates {
		if certs[i], err = x509.ParseCertificate(asn1Data); err != nil {
			c.sendAlert(alertBadCertificate)
			return errors.New("tls: failed to parse client certificate: " + err.Error())
		}
	}

	if len(certs) == 0 && requiresClientCert(c.config.ClientAuth) {
		c.sendAlert(alertBadCertificate)
		return errors.New("tls: client didn't provide a certificate")
	}

	if c.config.ClientAuth >= VerifyClientCertIfGiven && len(certs) > 0 {
		opts := x509.VerifyOptions{
			Roots:         c.config.ClientCAs,
			CurrentTime:   c.config.time(),
			Intermediates: x509.NewCertPool(),
			KeyUsages:     []x509.ExtKeyUsage{x509.ExtKeyUsageClientAuth},
		}

		for _, cert := range certs[1:] {
			opts.Intermediates.AddCert(cert)
		}

		chains, err := certs[0].Verify(opts)
		if err != nil {
			c.sendAlert(alertBadCertificate)
			return errors.New("tls: failed to verify client certificate: " + err.Error())
		}

		c.verifiedChains = chains
	}

	c.peerCertificates = certs
	c.ocspResponse = certificate.OCSPStaple
	c.scts = certificate.SignedCertificateTimestamps

	if len(certs) > 0 {
		switch certs[0].PublicKey.(type) {
		case *ecdsa.PublicKey, *rsa.PublicKey, ed25519.PublicKey:
		default:
			c.sendAlert(alertUnsupportedCertificate)
			return fmt.Errorf("tls: client certificate contains an unsupported public key of type %T", certs[0].PublicKey)
		}
	}

	if c.config.VerifyPeerCertificate != nil {
		if err := c.config.VerifyPeerCertificate(certificates, c.verifiedChains); err != nil {
			c.sendAlert(alertBadCertificate)
			return err
		}
	}

	return nil
}

func clientHelloInfo(ctx context.Context, c *Conn, clientHello *clientHelloMsg) *ClientHelloInfo {
	supportedVersions := clientHello.supportedVersions
	if len(clientHello.supportedVersions) == 0 {
		supportedVersions = supportedVersionsFromMax(clientHello.vers)
	}

	return &ClientHelloInfo{
		CipherSuites:      clientHello.cipherSuites,
		ServerName:        clientHello.serverName,
		SupportedCurves:   clientHello.supportedCurves,
		SupportedPoints:   clientHello.supportedPoints,
		SignatureSchemes:  clientHello.supportedSignatureAlgorithms,
		SupportedProtos:   clientHello.alpnProtocols,
		SupportedVersions: supportedVersions,
		Conn:              c.conn,
		config:            c.config,
		ctx:               ctx,
	}
}<|MERGE_RESOLUTION|>--- conflicted
+++ resolved
@@ -141,7 +141,6 @@
 		return nil, unexpectedMessageError(clientHello, msg)
 	}
 
-<<<<<<< HEAD
 	c.ClientHello = &ClientHelloMsg{
 		Raw:                              clientHello.raw,
 		Vers:                             clientHello.vers,
@@ -171,18 +170,16 @@
 		PskBinders:                       clientHello.pskBinders,
 	}
 
-	c.ClientHello.KeyShares = make([]KeyShare, len(clientHello.keyShares))
-	for i, el := range clientHello.keyShares {
-		c.ClientHello.KeyShares[i] = KeyShare{
+	c.ClientHello.KeyShares = make([]KeyShare, 0, len(clientHello.keyShares))
+	for _, el := range clientHello.keyShares {
+		c.ClientHello.KeyShares = append(c.ClientHello.KeyShares, KeyShare{
 			Group: el.group,
 			Data:  el.data,
-		}
-	}
-
-=======
+		})
+	}
+
 	var configForClient *Config
 	originalConfig := c.config
->>>>>>> d73321bb
 	if c.config.GetConfigForClient != nil {
 		chi := clientHelloInfo(ctx, c, clientHello)
 		if configForClient, err = c.config.GetConfigForClient(chi); err != nil {
