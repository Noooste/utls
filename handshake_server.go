--- conflicted
+++ resolved
@@ -418,11 +418,7 @@
 		}
 		if c.vers >= VersionTLS12 {
 			certReq.hasSignatureAndHash = true
-<<<<<<< HEAD
-			certReq.signatureAndHashes = supportedSignatureAlgorithms()
-=======
-			certReq.supportedSignatureAlgorithms = supportedSignatureAlgorithms
->>>>>>> 3fe50887
+			certReq.supportedSignatureAlgorithms = supportedSignatureAlgorithms()
 		}
 
 		// An empty list of certificateAuthorities signals to
@@ -526,13 +522,8 @@
 		var signatureAlgorithm SignatureScheme
 		var sigType uint8
 		if certVerify.hasSignatureAndHash {
-<<<<<<< HEAD
-			signatureAndHash = certVerify.signatureAndHash
-			if !isSupportedSignatureAndHash(signatureAndHash, supportedSignatureAlgorithms()) {
-=======
 			signatureAlgorithm = certVerify.signatureAlgorithm
-			if !isSupportedSignatureAlgorithm(signatureAlgorithm, supportedSignatureAlgorithms) {
->>>>>>> 3fe50887
+			if !isSupportedSignatureAlgorithm(signatureAlgorithm, supportedSignatureAlgorithms()) {
 				return errors.New("tls: unsupported hash function for client certificate")
 			}
 			sigType = signatureFromSignatureScheme(signatureAlgorithm)
