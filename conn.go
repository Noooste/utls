// Copyright 2010 The Go Authors. All rights reserved.
// Use of this source code is governed by a BSD-style
// license that can be found in the LICENSE file.

// TLS low level connection and record layer

package tls

import (
	"bytes"
	"context"
	"crypto/cipher"
	"crypto/subtle"
	"crypto/x509"
	"errors"
	"fmt"
<<<<<<< HEAD
	"golang.org/x/net/context"
=======
	"hash"
>>>>>>> d73321bb
	"io"
	"net"
	"sync"
	"sync/atomic"
	"time"
)

// A Conn represents a secured connection.
// It implements the net.Conn interface.
type Conn struct {
	// constant
	conn        net.Conn
	isClient    bool
	handshakeFn func(context.Context) error // (*Conn).clientHandshake or serverHandshake

	// handshakeStatus is 1 if the connection is currently transferring
	// application data (i.e. is not currently processing a handshake).
	// handshakeStatus == 1 implies handshakeErr == nil.
	// This field is only to be accessed with sync/atomic.
	handshakeStatus uint32
	// constant after handshake; protected by handshakeMutex
	handshakeMutex sync.Mutex
	handshakeErr   error   // error resulting from handshake
	vers           uint16  // TLS version
	haveVers       bool    // version has been negotiated
	config         *Config // configuration passed to constructor
	// handshakes counts the number of handshakes performed on the
	// connection so far. If renegotiation is disabled then this is either
	// zero or one.
	handshakes       int
	didResume        bool // whether this connection was a session resumption
	cipherSuite      uint16
	ocspResponse     []byte   // stapled OCSP response
	scts             [][]byte // signed certificate timestamps from server
	peerCertificates []*x509.Certificate
	// verifiedChains contains the certificate chains that we built, as
	// opposed to the ones presented by the server.
	verifiedChains [][]*x509.Certificate
	// serverName contains the server name indicated by the client, if any.
	serverName string
	// secureRenegotiation is true if the server echoed the security
	// renegotiation extension. (This is meaningless as a server because
	// renegotiation is not supported in that case.)
	secureRenegotiation bool
	// ekm is a closure for exporting keying material.
	ekm func(label string, context []byte, length int) ([]byte, error)
	// resumptionSecret is the resumption_master_secret for handling
	// NewSessionTicket messages. nil if config.SessionTicketsDisabled.
	resumptionSecret []byte

	// ticketKeys is the set of active session ticket keys for this
	// connection. The first one is used to encrypt new tickets and
	// all are tried to decrypt tickets.
	ticketKeys []ticketKey

	// clientFinishedIsFirst is true if the client sent the first Finished
	// message during the most recent handshake. This is recorded because
	// the first transmitted Finished message is the tls-unique
	// channel-binding value.
	clientFinishedIsFirst bool

	// closeNotifyErr is any error from sending the alertCloseNotify record.
	closeNotifyErr error
	// closeNotifySent is true if the Conn attempted to send an
	// alertCloseNotify record.
	closeNotifySent bool

	// clientFinished and serverFinished contain the Finished message sent
	// by the client or server in the most recent handshake. This is
	// retained to support the renegotiation extension and tls-unique
	// channel-binding.
	clientFinished [12]byte
	serverFinished [12]byte

	// clientProtocol is the negotiated ALPN protocol.
	clientProtocol string

	// [UTLS SECTION START]
	utls utlsConnExtraFields // used for extensive things such as ALPS
	// [UTLS SECTION END]

	// input/output
	in, out   halfConn
	rawInput  bytes.Buffer // raw input, starting with a record header
	input     bytes.Reader // application data waiting to be read, from rawInput.Next
	hand      bytes.Buffer // handshake data waiting to be read
	buffering bool         // whether records are buffered in sendBuf
	sendBuf   []byte       // a buffer of records waiting to be sent

	// bytesSent counts the bytes of application data sent.
	// packetsSent counts packets.
	bytesSent   int64
	packetsSent int64

	// retryCount counts the number of consecutive non-advancing records
	// received by Conn.readRecord. That is, records that neither advance the
	// handshake, nor deliver application data. Protected by in.Mutex.
	retryCount int

	// activeCall is an atomic int32; the low bit is whether Close has
	// been called. the rest of the bits are the number of goroutines
	// in Conn.Write.
	activeCall int32

	tmp [16]byte

	ClientHello *ClientHelloMsg
}

// Access to net.Conn methods.
// Cannot just embed net.Conn because that would
// export the structs field too.

// LocalAddr returns the local network address.
func (c *Conn) LocalAddr() net.Addr {
	return c.conn.LocalAddr()
}

// RemoteAddr returns the remote network address.
func (c *Conn) RemoteAddr() net.Addr {
	return c.conn.RemoteAddr()
}

// SetDeadline sets the read and write deadlines associated with the connection.
// A zero value for t means Read and Write will not time out.
// After a Write has timed out, the TLS state is corrupt and all future writes will return the same error.
func (c *Conn) SetDeadline(t time.Time) error {
	return c.conn.SetDeadline(t)
}

// SetReadDeadline sets the read deadline on the underlying connection.
// A zero value for t means Read will not time out.
func (c *Conn) SetReadDeadline(t time.Time) error {
	return c.conn.SetReadDeadline(t)
}

// SetWriteDeadline sets the write deadline on the underlying connection.
// A zero value for t means Write will not time out.
// After a Write has timed out, the TLS state is corrupt and all future writes will return the same error.
func (c *Conn) SetWriteDeadline(t time.Time) error {
	return c.conn.SetWriteDeadline(t)
}

// NetConn returns the underlying connection that is wrapped by c.
// Note that writing to or reading from this connection directly will corrupt the
// TLS session.
func (c *Conn) NetConn() net.Conn {
	return c.conn
}

// A halfConn represents one direction of the record layer
// connection, either sending or receiving.
type halfConn struct {
	sync.Mutex

	err     error  // first permanent error
	version uint16 // protocol version
	cipher  any    // cipher algorithm
	mac     hash.Hash
	seq     [8]byte // 64-bit sequence number

	scratchBuf [13]byte // to avoid allocs; interface method args escape

	nextCipher any       // next encryption state
	nextMac    hash.Hash // next MAC algorithm

	trafficSecret []byte // current TLS 1.3 traffic secret
}

type permanentError struct {
	err net.Error
}

func (e *permanentError) Error() string   { return e.err.Error() }
func (e *permanentError) Unwrap() error   { return e.err }
func (e *permanentError) Timeout() bool   { return e.err.Timeout() }
func (e *permanentError) Temporary() bool { return false }

func (hc *halfConn) setErrorLocked(err error) error {
	if e, ok := err.(net.Error); ok {
		hc.err = &permanentError{err: e}
	} else {
		hc.err = err
	}
	return hc.err
}

// prepareCipherSpec sets the encryption and MAC states
// that a subsequent changeCipherSpec will use.
func (hc *halfConn) prepareCipherSpec(version uint16, cipher any, mac hash.Hash) {
	hc.version = version
	hc.nextCipher = cipher
	hc.nextMac = mac
}

// changeCipherSpec changes the encryption and MAC states
// to the ones previously passed to prepareCipherSpec.
func (hc *halfConn) changeCipherSpec() error {
	if hc.nextCipher == nil || hc.version == VersionTLS13 {
		return alertInternalError
	}
	hc.cipher = hc.nextCipher
	hc.mac = hc.nextMac
	hc.nextCipher = nil
	hc.nextMac = nil
	for i := range hc.seq {
		hc.seq[i] = 0
	}
	return nil
}

func (hc *halfConn) setTrafficSecret(suite *cipherSuiteTLS13, secret []byte) {
	hc.trafficSecret = secret
	key, iv := suite.trafficKey(secret)
	hc.cipher = suite.aead(key, iv)
	for i := range hc.seq {
		hc.seq[i] = 0
	}
}

// incSeq increments the sequence number.
func (hc *halfConn) incSeq() {
	for i := 7; i >= 0; i-- {
		hc.seq[i]++
		if hc.seq[i] != 0 {
			return
		}
	}

	// Not allowed to let sequence number wrap.
	// Instead, must renegotiate before it does.
	// Not likely enough to bother.
	panic("TLS: sequence number wraparound")
}

// explicitNonceLen returns the number of bytes of explicit nonce or IV included
// in each record. Explicit nonces are present only in CBC modes after TLS 1.0
// and in certain AEAD modes in TLS 1.2.
func (hc *halfConn) explicitNonceLen() int {
	if hc.cipher == nil {
		return 0
	}

	switch c := hc.cipher.(type) {
	case cipher.Stream:
		return 0
	case aead:
		return c.explicitNonceLen()
	case cbcMode:
		// TLS 1.1 introduced a per-record explicit IV to fix the BEAST attack.
		if hc.version >= VersionTLS11 {
			return c.BlockSize()
		}
		return 0
	default:
		panic("unknown cipher type")
	}
}

// extractPadding returns, in constant time, the length of the padding to remove
// from the end of payload. It also returns a byte which is equal to 255 if the
// padding was valid and 0 otherwise. See RFC 2246, Section 6.2.3.2.
func extractPadding(payload []byte) (toRemove int, good byte) {
	if len(payload) < 1 {
		return 0, 0
	}

	paddingLen := payload[len(payload)-1]
	t := uint(len(payload)-1) - uint(paddingLen)
	// if len(payload) >= (paddingLen - 1) then the MSB of t is zero
	good = byte(int32(^t) >> 31)

	// The maximum possible padding length plus the actual length field
	toCheck := 256
	// The length of the padded data is public, so we can use an if here
	if toCheck > len(payload) {
		toCheck = len(payload)
	}

	for i := 0; i < toCheck; i++ {
		t := uint(paddingLen) - uint(i)
		// if i <= paddingLen then the MSB of t is zero
		mask := byte(int32(^t) >> 31)
		b := payload[len(payload)-1-i]
		good &^= mask&paddingLen ^ mask&b
	}

	// We AND together the bits of good and replicate the result across
	// all the bits.
	good &= good << 4
	good &= good << 2
	good &= good << 1
	good = uint8(int8(good) >> 7)

	// Zero the padding length on error. This ensures any unchecked bytes
	// are included in the MAC. Otherwise, an attacker that could
	// distinguish MAC failures from padding failures could mount an attack
	// similar to POODLE in SSL 3.0: given a good ciphertext that uses a
	// full block's worth of padding, replace the final block with another
	// block. If the MAC check passed but the padding check failed, the
	// last byte of that block decrypted to the block size.
	//
	// See also macAndPaddingGood logic below.
	paddingLen &= good

	toRemove = int(paddingLen) + 1
	return
}

func roundUp(a, b int) int {
	return a + (b-a%b)%b
}

// cbcMode is an interface for block ciphers using cipher block chaining.
type cbcMode interface {
	cipher.BlockMode
	SetIV([]byte)
}

// decrypt authenticates and decrypts the record if protection is active at
// this stage. The returned plaintext might overlap with the input.
func (hc *halfConn) decrypt(record []byte) ([]byte, recordType, error) {
	var plaintext []byte
	typ := recordType(record[0])
	payload := record[recordHeaderLen:]

	// In TLS 1.3, change_cipher_spec messages are to be ignored without being
	// decrypted. See RFC 8446, Appendix D.4.
	if hc.version == VersionTLS13 && typ == recordTypeChangeCipherSpec {
		return payload, typ, nil
	}

	paddingGood := byte(255)
	paddingLen := 0

	explicitNonceLen := hc.explicitNonceLen()

	if hc.cipher != nil {
		switch c := hc.cipher.(type) {
		case cipher.Stream:
			c.XORKeyStream(payload, payload)
		case aead:
			if len(payload) < explicitNonceLen {
				return nil, 0, alertBadRecordMAC
			}
			nonce := payload[:explicitNonceLen]
			if len(nonce) == 0 {
				nonce = hc.seq[:]
			}
			payload = payload[explicitNonceLen:]

			var additionalData []byte
			if hc.version == VersionTLS13 {
				additionalData = record[:recordHeaderLen]
			} else {
				additionalData = append(hc.scratchBuf[:0], hc.seq[:]...)
				additionalData = append(additionalData, record[:3]...)
				n := len(payload) - c.Overhead()
				additionalData = append(additionalData, byte(n>>8), byte(n))
			}

			var err error
			plaintext, err = c.Open(payload[:0], nonce, payload, additionalData)
			if err != nil {
				return nil, 0, alertBadRecordMAC
			}
		case cbcMode:
			blockSize := c.BlockSize()
			minPayload := explicitNonceLen + roundUp(hc.mac.Size()+1, blockSize)
			if len(payload)%blockSize != 0 || len(payload) < minPayload {
				return nil, 0, alertBadRecordMAC
			}

			if explicitNonceLen > 0 {
				c.SetIV(payload[:explicitNonceLen])
				payload = payload[explicitNonceLen:]
			}
			c.CryptBlocks(payload, payload)

			// In a limited attempt to protect against CBC padding oracles like
			// Lucky13, the data past paddingLen (which is secret) is passed to
			// the MAC function as extra data, to be fed into the HMAC after
			// computing the digest. This makes the MAC roughly constant time as
			// long as the digest computation is constant time and does not
			// affect the subsequent write, modulo cache effects.
			paddingLen, paddingGood = extractPadding(payload)
		default:
			panic("unknown cipher type")
		}

		if hc.version == VersionTLS13 {
			if typ != recordTypeApplicationData {
				return nil, 0, alertUnexpectedMessage
			}
			if len(plaintext) > maxPlaintext+1 {
				return nil, 0, alertRecordOverflow
			}
			// Remove padding and find the ContentType scanning from the end.
			for i := len(plaintext) - 1; i >= 0; i-- {
				if plaintext[i] != 0 {
					typ = recordType(plaintext[i])
					plaintext = plaintext[:i]
					break
				}
				if i == 0 {
					return nil, 0, alertUnexpectedMessage
				}
			}
		}
	} else {
		plaintext = payload
	}

	if hc.mac != nil {
		macSize := hc.mac.Size()
		if len(payload) < macSize {
			return nil, 0, alertBadRecordMAC
		}

		n := len(payload) - macSize - paddingLen
		n = subtle.ConstantTimeSelect(int(uint32(n)>>31), 0, n) // if n < 0 { n = 0 }
		record[3] = byte(n >> 8)
		record[4] = byte(n)
		remoteMAC := payload[n : n+macSize]
		localMAC := tls10MAC(hc.mac, hc.scratchBuf[:0], hc.seq[:], record[:recordHeaderLen], payload[:n], payload[n+macSize:])

		// This is equivalent to checking the MACs and paddingGood
		// separately, but in constant-time to prevent distinguishing
		// padding failures from MAC failures. Depending on what value
		// of paddingLen was returned on bad padding, distinguishing
		// bad MAC from bad padding can lead to an attack.
		//
		// See also the logic at the end of extractPadding.
		macAndPaddingGood := subtle.ConstantTimeCompare(localMAC, remoteMAC) & int(paddingGood)
		if macAndPaddingGood != 1 {
			return nil, 0, alertBadRecordMAC
		}

		plaintext = payload[:n]
	}

	hc.incSeq()
	return plaintext, typ, nil
}

// sliceForAppend extends the input slice by n bytes. head is the full extended
// slice, while tail is the appended part. If the original slice has sufficient
// capacity no allocation is performed.
func sliceForAppend(in []byte, n int) (head, tail []byte) {
	if total := len(in) + n; cap(in) >= total {
		head = in[:total]
	} else {
		head = make([]byte, total)
		copy(head, in)
	}
	tail = head[len(in):]
	return
}

// encrypt encrypts payload, adding the appropriate nonce and/or MAC, and
// appends it to record, which must already contain the record header.
func (hc *halfConn) encrypt(record, payload []byte, rand io.Reader) ([]byte, error) {
	if hc.cipher == nil {
		return append(record, payload...), nil
	}

	var explicitNonce []byte
	if explicitNonceLen := hc.explicitNonceLen(); explicitNonceLen > 0 {
		record, explicitNonce = sliceForAppend(record, explicitNonceLen)
		if _, isCBC := hc.cipher.(cbcMode); !isCBC && explicitNonceLen < 16 {
			// The AES-GCM construction in TLS has an explicit nonce so that the
			// nonce can be random. However, the nonce is only 8 bytes which is
			// too small for a security, random nonce. Therefore we use the
			// sequence number as the nonce. The 3DES-CBC construction also has
			// an 8 bytes nonce but its nonces must be unpredictable (see RFC
			// 5246, Appendix F.3), forcing us to use randomness. That's not
			// 3DES' biggest problem anyway because the birthday bound on block
			// collision is reached first due to its similarly small block size
			// (see the Sweet32 attack).
			copy(explicitNonce, hc.seq[:])
		} else {
			if _, err := io.ReadFull(rand, explicitNonce); err != nil {
				return nil, err
			}
		}
	}

	var dst []byte
	switch c := hc.cipher.(type) {
	case cipher.Stream:
		mac := tls10MAC(hc.mac, hc.scratchBuf[:0], hc.seq[:], record[:recordHeaderLen], payload, nil)
		record, dst = sliceForAppend(record, len(payload)+len(mac))
		c.XORKeyStream(dst[:len(payload)], payload)
		c.XORKeyStream(dst[len(payload):], mac)
	case aead:
		nonce := explicitNonce
		if len(nonce) == 0 {
			nonce = hc.seq[:]
		}

		if hc.version == VersionTLS13 {
			record = append(record, payload...)

			// Encrypt the actual ContentType and replace the plaintext one.
			record = append(record, record[0])
			record[0] = byte(recordTypeApplicationData)

			n := len(payload) + 1 + c.Overhead()
			record[3] = byte(n >> 8)
			record[4] = byte(n)

			record = c.Seal(record[:recordHeaderLen],
				nonce, record[recordHeaderLen:], record[:recordHeaderLen])
		} else {
			additionalData := append(hc.scratchBuf[:0], hc.seq[:]...)
			additionalData = append(additionalData, record[:recordHeaderLen]...)
			record = c.Seal(record, nonce, payload, additionalData)
		}
	case cbcMode:
		mac := tls10MAC(hc.mac, hc.scratchBuf[:0], hc.seq[:], record[:recordHeaderLen], payload, nil)
		blockSize := c.BlockSize()
		plaintextLen := len(payload) + len(mac)
		paddingLen := blockSize - plaintextLen%blockSize
		record, dst = sliceForAppend(record, plaintextLen+paddingLen)
		copy(dst, payload)
		copy(dst[len(payload):], mac)
		for i := plaintextLen; i < len(dst); i++ {
			dst[i] = byte(paddingLen - 1)
		}
		if len(explicitNonce) > 0 {
			c.SetIV(explicitNonce)
		}
		c.CryptBlocks(dst, dst)
	default:
		panic("unknown cipher type")
	}

	// Update length to include nonce, MAC and any block padding needed.
	n := len(record) - recordHeaderLen
	record[3] = byte(n >> 8)
	record[4] = byte(n)
	hc.incSeq()

	return record, nil
}

// RecordHeaderError is returned when a TLS record header is invalid.
type RecordHeaderError struct {
	// Msg contains a human readable string that describes the error.
	Msg string
	// RecordHeader contains the five bytes of TLS record header that
	// triggered the error.
	RecordHeader [5]byte
	// Conn provides the underlying net.Conn in the case that a client
	// sent an initial handshake that didn't look like TLS.
	// It is nil if there's already been a handshake or a TLS alert has
	// been written to the connection.
	Conn net.Conn
}

func (e RecordHeaderError) Error() string { return "tls: " + e.Msg }

func (c *Conn) newRecordHeaderError(conn net.Conn, msg string) (err RecordHeaderError) {
	err.Msg = msg
	err.Conn = conn
	copy(err.RecordHeader[:], c.rawInput.Bytes())
	return err
}

func (c *Conn) readRecord() error {
	return c.readRecordOrCCS(false)
}

func (c *Conn) readChangeCipherSpec() error {
	return c.readRecordOrCCS(true)
}

// readRecordOrCCS reads one or more TLS records from the connection and
// updates the record layer state. Some invariants:
//   - c.in must be locked
//   - c.input must be empty
//
// During the handshake one and only one of the following will happen:
//   - c.hand grows
//   - c.in.changeCipherSpec is called
//   - an error is returned
//
// After the handshake one and only one of the following will happen:
//   - c.hand grows
//   - c.input is set
//   - an error is returned
func (c *Conn) readRecordOrCCS(expectChangeCipherSpec bool) error {
	if c.in.err != nil {
		return c.in.err
	}
	handshakeComplete := c.handshakeComplete()

	// This function modifies c.rawInput, which owns the c.input memory.
	if c.input.Len() != 0 {
		return c.in.setErrorLocked(errors.New("tls: internal error: attempted to read record with pending application data"))
	}
	c.input.Reset(nil)

	// Read header, payload.
	if err := c.readFromUntil(c.conn, recordHeaderLen); err != nil {
		// RFC 8446, Section 6.1 suggests that EOF without an alertCloseNotify
		// is an error, but popular web sites seem to do this, so we accept it
		// if and only if at the record boundary.
		if err == io.ErrUnexpectedEOF && c.rawInput.Len() == 0 {
			err = io.EOF
		}
		if e, ok := err.(net.Error); !ok || !e.Temporary() {
			c.in.setErrorLocked(err)
		}
		return err
	}
	hdr := c.rawInput.Bytes()[:recordHeaderLen]
	typ := recordType(hdr[0])

	// No valid TLS record has a type of 0x80, however SSLv2 handshakes
	// start with a uint16 length where the MSB is set and the first record
	// is always < 256 bytes long. Therefore typ == 0x80 strongly suggests
	// an SSLv2 client.
	if !handshakeComplete && typ == 0x80 {
		c.sendAlert(alertProtocolVersion)
		return c.in.setErrorLocked(c.newRecordHeaderError(nil, "unsupported SSLv2 handshake received"))
	}

	vers := uint16(hdr[1])<<8 | uint16(hdr[2])
	n := int(hdr[3])<<8 | int(hdr[4])
	if c.haveVers && c.vers != VersionTLS13 && vers != c.vers {
		c.sendAlert(alertProtocolVersion)
		msg := fmt.Sprintf("received record with version %x when expecting version %x", vers, c.vers)
		return c.in.setErrorLocked(c.newRecordHeaderError(nil, msg))
	}
	if !c.haveVers {
		// First message, be extra suspicious: this might not be a TLS
		// client. Bail out before reading a full 'body', if possible.
		// The current max version is 3.3 so if the version is >= 16.0,
		// it's probably not real.
		if (typ != recordTypeAlert && typ != recordTypeHandshake) || vers >= 0x1000 {
			return c.in.setErrorLocked(c.newRecordHeaderError(c.conn, "first record does not look like a TLS handshake"))
		}
	}
	if c.vers == VersionTLS13 && n > maxCiphertextTLS13 || n > maxCiphertext {
		c.sendAlert(alertRecordOverflow)
		msg := fmt.Sprintf("oversized record received with length %d", n)
		return c.in.setErrorLocked(c.newRecordHeaderError(nil, msg))
	}
	if err := c.readFromUntil(c.conn, recordHeaderLen+n); err != nil {
		if e, ok := err.(net.Error); !ok || !e.Temporary() {
			c.in.setErrorLocked(err)
		}
		return err
	}

	// Process message.
	record := c.rawInput.Next(recordHeaderLen + n)
	data, typ, err := c.in.decrypt(record)
	if err != nil {
		return c.in.setErrorLocked(c.sendAlert(err.(alert)))
	}
	if len(data) > maxPlaintext {
		return c.in.setErrorLocked(c.sendAlert(alertRecordOverflow))
	}

	// Application Data messages are always protected.
	if c.in.cipher == nil && typ == recordTypeApplicationData {
		return c.in.setErrorLocked(c.sendAlert(alertUnexpectedMessage))
	}

	if typ != recordTypeAlert && typ != recordTypeChangeCipherSpec && len(data) > 0 {
		// This is a state-advancing message: reset the retry count.
		c.retryCount = 0
	}

	// Handshake messages MUST NOT be interleaved with other record types in TLS 1.3.
	if c.vers == VersionTLS13 && typ != recordTypeHandshake && c.hand.Len() > 0 {
		return c.in.setErrorLocked(c.sendAlert(alertUnexpectedMessage))
	}

	switch typ {
	default:
		return c.in.setErrorLocked(c.sendAlert(alertUnexpectedMessage))

	case recordTypeAlert:
		if len(data) != 2 {
			return c.in.setErrorLocked(c.sendAlert(alertUnexpectedMessage))
		}
		if alert(data[1]) == alertCloseNotify {
			return c.in.setErrorLocked(io.EOF)
		}
		if c.vers == VersionTLS13 {
			return c.in.setErrorLocked(&net.OpError{Op: "remote error", Err: alert(data[1])})
		}
		switch data[0] {
		case alertLevelWarning:
			// Drop the record on the floor and retry.
			return c.retryReadRecord(expectChangeCipherSpec)
		case alertLevelError:
			return c.in.setErrorLocked(&net.OpError{Op: "remote error", Err: alert(data[1])})
		default:
			return c.in.setErrorLocked(c.sendAlert(alertUnexpectedMessage))
		}

	case recordTypeChangeCipherSpec:
		if len(data) != 1 || data[0] != 1 {
			return c.in.setErrorLocked(c.sendAlert(alertDecodeError))
		}
		// Handshake messages are not allowed to fragment across the CCS.
		if c.hand.Len() > 0 {
			return c.in.setErrorLocked(c.sendAlert(alertUnexpectedMessage))
		}
		// In TLS 1.3, change_cipher_spec records are ignored until the
		// Finished. See RFC 8446, Appendix D.4. Note that according to Section
		// 5, a server can send a ChangeCipherSpec before its ServerHello, when
		// c.vers is still unset. That's not useful though and suspicious if the
		// server then selects a lower protocol version, so don't allow that.
		if c.vers == VersionTLS13 && !handshakeComplete {
			return c.retryReadRecord(expectChangeCipherSpec)
		}
		if !expectChangeCipherSpec {
			return c.in.setErrorLocked(c.sendAlert(alertUnexpectedMessage))
		}
		if err := c.in.changeCipherSpec(); err != nil {
			return c.in.setErrorLocked(c.sendAlert(err.(alert)))
		}

	case recordTypeApplicationData:
		if !handshakeComplete || expectChangeCipherSpec {
			return c.in.setErrorLocked(c.sendAlert(alertUnexpectedMessage))
		}
		// Some OpenSSL servers send empty records in order to randomize the
		// CBC IV. Ignore a limited number of empty records.
		if len(data) == 0 {
			return c.retryReadRecord(expectChangeCipherSpec)
		}
		// Note that data is owned by c.rawInput, following the Next call above,
		// to avoid copying the plaintext. This is safe because c.rawInput is
		// not read from or written to until c.input is drained.
		c.input.Reset(data)

	case recordTypeHandshake:
		if len(data) == 0 || expectChangeCipherSpec {
			return c.in.setErrorLocked(c.sendAlert(alertUnexpectedMessage))
		}
		c.hand.Write(data)
	}

	return nil
}

// retryReadRecord recurs into readRecordOrCCS to drop a non-advancing record, like
// a warning alert, empty application_data, or a change_cipher_spec in TLS 1.3.
func (c *Conn) retryReadRecord(expectChangeCipherSpec bool) error {
	c.retryCount++
	if c.retryCount > maxUselessRecords {
		c.sendAlert(alertUnexpectedMessage)
		return c.in.setErrorLocked(errors.New("tls: too many ignored records"))
	}
	return c.readRecordOrCCS(expectChangeCipherSpec)
}

// atLeastReader reads from R, stopping with EOF once at least N bytes have been
// read. It is different from an io.LimitedReader in that it doesn't cut short
// the last Read call, and in that it considers an early EOF an error.
type atLeastReader struct {
	R io.Reader
	N int64
}

func (r *atLeastReader) Read(p []byte) (int, error) {
	if r.N <= 0 {
		return 0, io.EOF
	}
	n, err := r.R.Read(p)
	r.N -= int64(n) // won't underflow unless len(p) >= n > 9223372036854775809
	if r.N > 0 && err == io.EOF {
		return n, io.ErrUnexpectedEOF
	}
	if r.N <= 0 && err == nil {
		return n, io.EOF
	}
	return n, err
}

// readFromUntil reads from r into c.rawInput until c.rawInput contains
// at least n bytes or else returns an error.
func (c *Conn) readFromUntil(r io.Reader, n int) error {
	if c.rawInput.Len() >= n {
		return nil
	}
	needs := n - c.rawInput.Len()
	// There might be extra input waiting on the wire. Make a best effort
	// attempt to fetch it so that it can be used in (*Conn).Read to
	// "predict" closeNotify alerts.
	c.rawInput.Grow(needs + bytes.MinRead)
	_, err := c.rawInput.ReadFrom(&atLeastReader{r, int64(needs)})
	return err
}

// sendAlert sends a TLS alert message.
func (c *Conn) sendAlertLocked(err alert) error {
	switch err {
	case alertNoRenegotiation, alertCloseNotify:
		c.tmp[0] = alertLevelWarning
	default:
		c.tmp[0] = alertLevelError
	}
	c.tmp[1] = byte(err)

	_, writeErr := c.writeRecordLocked(recordTypeAlert, c.tmp[0:2])
	if err == alertCloseNotify {
		// closeNotify is a special case in that it isn't an error.
		return writeErr
	}

	return c.out.setErrorLocked(&net.OpError{Op: "local error", Err: err})
}

// sendAlert sends a TLS alert message.
func (c *Conn) sendAlert(err alert) error {
	c.out.Lock()
	defer c.out.Unlock()
	return c.sendAlertLocked(err)
}

const (
	// tcpMSSEstimate is a conservative estimate of the TCP maximum segment
	// size (MSS). A constant is used, rather than querying the kernel for
	// the actual MSS, to avoid complexity. The value here is the IPv6
	// minimum MTU (1280 bytes) minus the overhead of an IPv6 header (40
	// bytes) and a TCP header with timestamps (32 bytes).
	tcpMSSEstimate = 1208

	// recordSizeBoostThreshold is the number of bytes of application data
	// sent after which the TLS record size will be increased to the
	// maximum.
	recordSizeBoostThreshold = 128 * 1024
)

// maxPayloadSizeForWrite returns the maximum TLS payload size to use for the
// next application data record. There is the following trade-off:
//
//   - For latency-sensitive applications, such as web browsing, each TLS
//     record should fit in one TCP segment.
//   - For throughput-sensitive applications, such as large file transfers,
//     larger TLS records better amortize framing and encryption overheads.
//
// A simple heuristic that works well in practice is to use small records for
// the first 1MB of data, then use larger records for subsequent data, and
// reset back to smaller records after the connection becomes idle. See "High
// Performance Web Networking", Chapter 4, or:
// https://www.igvita.com/2013/10/24/optimizing-tls-record-size-and-buffering-latency/
//
// In the interests of simplicity and determinism, this code does not attempt
// to reset the record size once the connection is idle, however.
func (c *Conn) maxPayloadSizeForWrite(typ recordType) int {
	if c.config.DynamicRecordSizingDisabled || typ != recordTypeApplicationData {
		return maxPlaintext
	}

	if c.bytesSent >= recordSizeBoostThreshold {
		return maxPlaintext
	}

	// Subtract TLS overheads to get the maximum payload size.
	payloadBytes := tcpMSSEstimate - recordHeaderLen - c.out.explicitNonceLen()
	if c.out.cipher != nil {
		switch ciph := c.out.cipher.(type) {
		case cipher.Stream:
			payloadBytes -= c.out.mac.Size()
		case cipher.AEAD:
			payloadBytes -= ciph.Overhead()
		case cbcMode:
			blockSize := ciph.BlockSize()
			// The payload must fit in a multiple of blockSize, with
			// room for at least one padding byte.
			payloadBytes = (payloadBytes & ^(blockSize - 1)) - 1
			// The MAC is appended before padding so affects the
			// payload size directly.
			payloadBytes -= c.out.mac.Size()
		default:
			panic("unknown cipher type")
		}
	}
	if c.vers == VersionTLS13 {
		payloadBytes-- // encrypted ContentType
	}

	// Allow packet growth in arithmetic progression up to max.
	pkt := c.packetsSent
	c.packetsSent++
	if pkt > 1000 {
		return maxPlaintext // avoid overflow in multiply below
	}

	n := payloadBytes * int(pkt+1)
	if n > maxPlaintext {
		n = maxPlaintext
	}
	return n
}

func (c *Conn) write(data []byte) (int, error) {
	if c.buffering {
		c.sendBuf = append(c.sendBuf, data...)
		return len(data), nil
	}

	n, err := c.conn.Write(data)
	c.bytesSent += int64(n)
	return n, err
}

func (c *Conn) flush() (int, error) {
	if len(c.sendBuf) == 0 {
		return 0, nil
	}

	n, err := c.conn.Write(c.sendBuf)
	c.bytesSent += int64(n)
	c.sendBuf = nil
	c.buffering = false
	return n, err
}

// outBufPool pools the record-sized scratch buffers used by writeRecordLocked.
var outBufPool = sync.Pool{
	New: func() any {
		return new([]byte)
	},
}

// writeRecordLocked writes a TLS record with the given type and payload to the
// connection and updates the record layer state.
func (c *Conn) writeRecordLocked(typ recordType, data []byte) (int, error) {
	outBufPtr := outBufPool.Get().(*[]byte)
	outBuf := *outBufPtr
	defer func() {
		// You might be tempted to simplify this by just passing &outBuf to Put,
		// but that would make the local copy of the outBuf slice header escape
		// to the heap, causing an allocation. Instead, we keep around the
		// pointer to the slice header returned by Get, which is already on the
		// heap, and overwrite and return that.
		*outBufPtr = outBuf
		outBufPool.Put(outBufPtr)
	}()

	var n int
	for len(data) > 0 {
		m := len(data)
		if maxPayload := c.maxPayloadSizeForWrite(typ); m > maxPayload {
			m = maxPayload
		}

		_, outBuf = sliceForAppend(outBuf[:0], recordHeaderLen)
		outBuf[0] = byte(typ)
		vers := c.vers
		if vers == 0 {
			// Some TLS servers fail if the record version is
			// greater than TLS 1.0 for the initial ClientHello.
			vers = VersionTLS10
		} else if vers == VersionTLS13 {
			// TLS 1.3 froze the record layer version to 1.2.
			// See RFC 8446, Section 5.1.
			vers = VersionTLS12
		}
		outBuf[1] = byte(vers >> 8)
		outBuf[2] = byte(vers)
		outBuf[3] = byte(m >> 8)
		outBuf[4] = byte(m)

		var err error
		outBuf, err = c.out.encrypt(outBuf, data[:m], c.config.rand())
		if err != nil {
			return n, err
		}
		if _, err := c.write(outBuf); err != nil {
			return n, err
		}
		n += m
		data = data[m:]
	}

	if typ == recordTypeChangeCipherSpec && c.vers != VersionTLS13 {
		if err := c.out.changeCipherSpec(); err != nil {
			return n, c.sendAlertLocked(err.(alert))
		}
	}

	return n, nil
}

// writeHandshakeRecord writes a handshake message to the connection and updates
// the record layer state. If transcript is non-nil the marshalled message is
// written to it.
func (c *Conn) writeHandshakeRecord(msg handshakeMessage, transcript transcriptHash) (int, error) {
	c.out.Lock()
	defer c.out.Unlock()

	data, err := msg.marshal()
	if err != nil {
		return 0, err
	}
	if transcript != nil {
		transcript.Write(data)
	}

	return c.writeRecordLocked(recordTypeHandshake, data)
}

// writeChangeCipherRecord writes a ChangeCipherSpec message to the connection and
// updates the record layer state.
func (c *Conn) writeChangeCipherRecord() error {
	c.out.Lock()
	defer c.out.Unlock()
	_, err := c.writeRecordLocked(recordTypeChangeCipherSpec, []byte{1})
	return err
}

// readHandshake reads the next handshake message from
// the record layer. If transcript is non-nil, the message
// is written to the passed transcriptHash.
func (c *Conn) readHandshake(transcript transcriptHash) (any, error) {
	for c.hand.Len() < 4 {
		if err := c.readRecord(); err != nil {
			return nil, err
		}
	}

	data := c.hand.Bytes()
	n := int(data[1])<<16 | int(data[2])<<8 | int(data[3])
	if n > maxHandshake {
		c.sendAlertLocked(alertInternalError)
		return nil, c.in.setErrorLocked(fmt.Errorf("tls: handshake message of length %d bytes exceeds maximum of %d bytes", n, maxHandshake))
	}
	for c.hand.Len() < 4+n {
		if err := c.readRecord(); err != nil {
			return nil, err
		}
	}
	data = c.hand.Next(4 + n)
	var m handshakeMessage
	switch data[0] {
	case typeHelloRequest:
		m = new(helloRequestMsg)
	case typeClientHello:
		m = new(clientHelloMsg)
	case typeServerHello:
		m = new(serverHelloMsg)
	case typeNewSessionTicket:
		if c.vers == VersionTLS13 {
			m = new(newSessionTicketMsgTLS13)
		} else {
			m = new(newSessionTicketMsg)
		}
	case typeCertificate:
		if c.vers == VersionTLS13 {
			m = new(certificateMsgTLS13)
		} else {
			m = new(certificateMsg)
		}
	case typeCertificateRequest:
		if c.vers == VersionTLS13 {
			m = new(certificateRequestMsgTLS13)
		} else {
			m = &certificateRequestMsg{
				hasSignatureAlgorithm: c.vers >= VersionTLS12,
			}
		}
	case typeCertificateStatus:
		m = new(certificateStatusMsg)
	case typeServerKeyExchange:
		m = new(serverKeyExchangeMsg)
	case typeServerHelloDone:
		m = new(serverHelloDoneMsg)
	case typeClientKeyExchange:
		m = new(clientKeyExchangeMsg)
	case typeCertificateVerify:
		m = &certificateVerifyMsg{
			hasSignatureAlgorithm: c.vers >= VersionTLS12,
		}
	case typeFinished:
		m = new(finishedMsg)
	// [uTLS] Commented typeEncryptedExtensions to force
	// utlsHandshakeMessageType to handle it
	// case typeEncryptedExtensions:
	// 	m = new(encryptedExtensionsMsg)
	case typeEndOfEarlyData:
		m = new(endOfEarlyDataMsg)
	case typeKeyUpdate:
		m = new(keyUpdateMsg)
	case typeCompressedCertificate:
		m = new(compressedCertificateMsg)
	default:
		// [UTLS SECTION BEGINS]
		var err error
		m, err = c.utlsHandshakeMessageType(data[0]) // see u_conn.go
		if err == nil {
			break
		}
		// [UTLS SECTION ENDS]
		return nil, c.in.setErrorLocked(c.sendAlert(alertUnexpectedMessage))
	}

	// The handshake message unmarshalers
	// expect to be able to keep references to data,
	// so pass in a fresh copy that won't be overwritten.
	data = append([]byte(nil), data...)

	if !m.unmarshal(data) {
		return nil, c.in.setErrorLocked(c.sendAlert(alertUnexpectedMessage))
	}

	if transcript != nil {
		transcript.Write(data)
	}

	return m, nil
}

var (
	errShutdown = errors.New("tls: protocol is shutdown")
)

// Write writes data to the connection.
//
// As Write calls Handshake, in order to prevent indefinite blocking a deadline
// must be set for both Read and Write before Write is called when the handshake
// has not yet completed. See SetDeadline, SetReadDeadline, and
// SetWriteDeadline.
func (c *Conn) Write(b []byte) (int, error) {
	// interlock with Close below
	for {
		x := atomic.LoadInt32(&c.activeCall)
		if x&1 != 0 {
			return 0, net.ErrClosed
		}
		if atomic.CompareAndSwapInt32(&c.activeCall, x, x+2) {
			break
		}
	}
	defer atomic.AddInt32(&c.activeCall, -2)

	if err := c.Handshake(); err != nil {
		return 0, err
	}

	c.out.Lock()
	defer c.out.Unlock()

	if err := c.out.err; err != nil {
		return 0, err
	}

	if !c.handshakeComplete() {
		return 0, alertInternalError
	}

	if c.closeNotifySent {
		return 0, errShutdown
	}

	// TLS 1.0 is susceptible to a chosen-plaintext
	// attack when using block mode ciphers due to predictable IVs.
	// This can be prevented by splitting each Application Data
	// record into two records, effectively randomizing the IV.
	//
	// https://www.openssl.org/~bodo/tls-cbc.txt
	// https://bugzilla.mozilla.org/show_bug.cgi?id=665814
	// https://www.imperialviolet.org/2012/01/15/beastfollowup.html

	var m int
	if len(b) > 1 && c.vers == VersionTLS10 {
		if _, ok := c.out.cipher.(cipher.BlockMode); ok {
			n, err := c.writeRecordLocked(recordTypeApplicationData, b[:1])
			if err != nil {
				return n, c.out.setErrorLocked(err)
			}
			m, b = 1, b[1:]
		}
	}

	n, err := c.writeRecordLocked(recordTypeApplicationData, b)
	return n + m, c.out.setErrorLocked(err)
}

// handleRenegotiation processes a HelloRequest handshake message.
func (c *Conn) handleRenegotiation() error {
	if c.vers == VersionTLS13 {
		return errors.New("tls: internal error: unexpected renegotiation")
	}

	msg, err := c.readHandshake(nil)
	if err != nil {
		return err
	}

	helloReq, ok := msg.(*helloRequestMsg)
	if !ok {
		c.sendAlert(alertUnexpectedMessage)
		return unexpectedMessageError(helloReq, msg)
	}

	if !c.isClient {
		return c.sendAlert(alertNoRenegotiation)
	}

	switch c.config.Renegotiation {
	case RenegotiateNever:
		return c.sendAlert(alertNoRenegotiation)
	case RenegotiateOnceAsClient:
		if c.handshakes > 1 {
			return c.sendAlert(alertNoRenegotiation)
		}
	case RenegotiateFreelyAsClient:
		// Ok.
	default:
		c.sendAlert(alertInternalError)
		return errors.New("tls: unknown Renegotiation value")
	}

	c.handshakeMutex.Lock()
	defer c.handshakeMutex.Unlock()

	atomic.StoreUint32(&c.handshakeStatus, 0)
	if c.handshakeErr = c.clientHandshake(context.Background()); c.handshakeErr == nil {
		c.handshakes++
	}
	return c.handshakeErr
}

// handlePostHandshakeMessage processes a handshake message arrived after the
// handshake is complete. Up to TLS 1.2, it indicates the start of a renegotiation.
func (c *Conn) handlePostHandshakeMessage() error {
	if c.vers != VersionTLS13 {
		return c.handleRenegotiation()
	}

	msg, err := c.readHandshake(nil)
	if err != nil {
		return err
	}

	c.retryCount++
	if c.retryCount > maxUselessRecords {
		c.sendAlert(alertUnexpectedMessage)
		return c.in.setErrorLocked(errors.New("tls: too many non-advancing records"))
	}

	switch msg := msg.(type) {
	case *newSessionTicketMsgTLS13:
		return c.handleNewSessionTicket(msg)
	case *keyUpdateMsg:
		return c.handleKeyUpdate(msg)
	default:
		c.sendAlert(alertUnexpectedMessage)
		return fmt.Errorf("tls: received unexpected handshake message of type %T", msg)
	}
}

func (c *Conn) handleKeyUpdate(keyUpdate *keyUpdateMsg) error {
	cipherSuite := cipherSuiteTLS13ByID(c.cipherSuite)
	if cipherSuite == nil {
		return c.in.setErrorLocked(c.sendAlert(alertInternalError))
	}

	newSecret := cipherSuite.nextTrafficSecret(c.in.trafficSecret)
	c.in.setTrafficSecret(cipherSuite, newSecret)

	if keyUpdate.updateRequested {
		c.out.Lock()
		defer c.out.Unlock()

		msg := &keyUpdateMsg{}
		msgBytes, err := msg.marshal()
		if err != nil {
			return err
		}
		_, err = c.writeRecordLocked(recordTypeHandshake, msgBytes)
		if err != nil {
			// Surface the error at the next write.
			c.out.setErrorLocked(err)
			return nil
		}

		newSecret := cipherSuite.nextTrafficSecret(c.out.trafficSecret)
		c.out.setTrafficSecret(cipherSuite, newSecret)
	}

	return nil
}

// Read reads data from the connection.
//
// As Read calls Handshake, in order to prevent indefinite blocking a deadline
// must be set for both Read and Write before Read is called when the handshake
// has not yet completed. See SetDeadline, SetReadDeadline, and
// SetWriteDeadline.
func (c *Conn) Read(b []byte) (int, error) {
	if err := c.Handshake(); err != nil {
		return 0, err
	}
	if len(b) == 0 {
		// Put this after Handshake, in case people were calling
		// Read(nil) for the side effect of the Handshake.
		return 0, nil
	}

	c.in.Lock()
	defer c.in.Unlock()

	for c.input.Len() == 0 {
		if err := c.readRecord(); err != nil {
			return 0, err
		}
		for c.hand.Len() > 0 {
			if err := c.handlePostHandshakeMessage(); err != nil {
				return 0, err
			}
		}
	}

	n, _ := c.input.Read(b)

	// If a close-notify alert is waiting, read it so that we can return (n,
	// EOF) instead of (n, nil), to signal to the HTTP response reading
	// goroutine that the connection is now closed. This eliminates a race
	// where the HTTP response reading goroutine would otherwise not observe
	// the EOF until its next read, by which time a client goroutine might
	// have already tried to reuse the HTTP connection for a new request.
	// See https://golang.org/cl/76400046 and https://golang.org/issue/3514
	if n != 0 && c.input.Len() == 0 && c.rawInput.Len() > 0 &&
		recordType(c.rawInput.Bytes()[0]) == recordTypeAlert {
		if err := c.readRecord(); err != nil {
			return n, err // will be io.EOF on closeNotify
		}
	}

	return n, nil
}

// Close closes the connection.
func (c *Conn) Close() error {
	// Interlock with Conn.Write above.
	var x int32
	for {
		x = atomic.LoadInt32(&c.activeCall)
		if x&1 != 0 {
			return net.ErrClosed
		}
		if atomic.CompareAndSwapInt32(&c.activeCall, x, x|1) {
			break
		}
	}
	if x != 0 {
		// io.Writer and io.Closer should not be used concurrently.
		// If Close is called while a Write is currently in-flight,
		// interpret that as a sign that this Close is really just
		// being used to break the Write and/or clean up resources and
		// avoid sending the alertCloseNotify, which may block
		// waiting on handshakeMutex or the c.out mutex.
		return c.conn.Close()
	}

	var alertErr error
	if c.handshakeComplete() {
		if err := c.closeNotify(); err != nil {
			alertErr = fmt.Errorf("tls: failed to send closeNotify alert (but connection was closed anyway): %w", err)
		}
	}

	if err := c.conn.Close(); err != nil {
		return err
	}
	return alertErr
}

var errEarlyCloseWrite = errors.New("tls: CloseWrite called before handshake complete")

// CloseWrite shuts down the writing side of the connection. It should only be
// called once the handshake has completed and does not call CloseWrite on the
// underlying connection. Most callers should just use Close.
func (c *Conn) CloseWrite() error {
	if !c.handshakeComplete() {
		return errEarlyCloseWrite
	}

	return c.closeNotify()
}

func (c *Conn) closeNotify() error {
	c.out.Lock()
	defer c.out.Unlock()

	if !c.closeNotifySent {
		// Set a Write Deadline to prevent possibly blocking forever.
		c.SetWriteDeadline(time.Now().Add(time.Second * 5))
		c.closeNotifyErr = c.sendAlertLocked(alertCloseNotify)
		c.closeNotifySent = true
		// Any subsequent writes will fail.
		c.SetWriteDeadline(time.Now())
	}
	return c.closeNotifyErr
}

// Handshake runs the client or server handshake
// protocol if it has not yet been run.
<<<<<<< HEAD
// Most uses of this package need not call Handshake
// explicitly: the first Read or Write will call it automatically.

=======
//
// Most uses of this package need not call Handshake explicitly: the
// first Read or Write will call it automatically.
//
// For control over canceling or setting a timeout on a handshake, use
// HandshakeContext or the Dialer's DialContext method instead.
>>>>>>> d73321bb
func (c *Conn) Handshake() error {
	return c.HandshakeContext(context.Background())
}

// HandshakeContext runs the client or server handshake
// protocol if it has not yet been run.
//
// The provided Context must be non-nil. If the context is canceled before
// the handshake is complete, the handshake is interrupted and an error is returned.
// Once the handshake has completed, cancellation of the context will not affect the
// connection.
//
// Most uses of this package need not call HandshakeContext explicitly: the
// first Read or Write will call it automatically.
func (c *Conn) HandshakeContext(ctx context.Context) error {
	// Delegate to unexported method for named return
	// without confusing documented signature.
	return c.handshakeContext(ctx)
}

<<<<<<< HEAD
func (c *Conn) handshakeContext(ctx context.Context) error {
=======
func (c *Conn) handshakeContext(ctx context.Context) (ret error) {
	// Fast sync/atomic-based exit if there is no handshake in flight and the
	// last one succeeded without an error. Avoids the expensive context setup
	// and mutex for most Read and Write calls.
	if c.handshakeComplete() {
		return nil
	}

>>>>>>> d73321bb
	handshakeCtx, cancel := context.WithCancel(ctx)
	// Note: defer this before starting the "interrupter" goroutine
	// so that we can tell the difference between the input being canceled and
	// this cancellation. In the former case, we need to close the connection.
	defer cancel()

	// Start the "interrupter" goroutine, if this context might be canceled.
	// (The background context cannot).
	//
	// The interrupter goroutine waits for the input context to be done and
	// closes the connection if this happens before the function returns.
	if ctx.Done() != nil {
		done := make(chan struct{})
		interruptRes := make(chan error, 1)
		defer func() {
			close(done)
			if ctxErr := <-interruptRes; ctxErr != nil {
				// Return context error to user.
<<<<<<< HEAD
				c.handshakeErr = ctxErr
=======
				ret = ctxErr
>>>>>>> d73321bb
			}
		}()
		go func() {
			select {
			case <-handshakeCtx.Done():
				// Close the connection, discarding the error
				_ = c.conn.Close()
				interruptRes <- handshakeCtx.Err()
			case <-done:
				interruptRes <- nil
			}
		}()
	}

	c.handshakeMutex.Lock()
	defer c.handshakeMutex.Unlock()

	if err := c.handshakeErr; err != nil {
		return err
	}
	if c.handshakeComplete() {
		return nil
	}

	c.in.Lock()
	defer c.in.Unlock()

	c.handshakeErr = c.handshakeFn(handshakeCtx)
	if c.handshakeErr == nil {
		c.handshakes++
	} else {
		// If an error occurred during the handshake try to flush the
		// alert that might be left in the buffer.
		c.flush()
	}

	if c.handshakeErr == nil && !c.handshakeComplete() {
		c.handshakeErr = errors.New("tls: internal error: handshake should have had a result")
	} else if c.handshakeErr != nil && c.handshakeComplete() {
		c.handshakeErr = errors.New("tls: internal error: handshake returned an error but is marked successful")
	}
	if c.handshakeErr != nil && c.handshakeComplete() {
		panic("tls: internal error: handshake returned an error but is marked successful")
	}

	return c.handshakeErr
}

// ConnectionState returns basic TLS details about the connection.
func (c *Conn) ConnectionState() ConnectionState {
	c.handshakeMutex.Lock()
	defer c.handshakeMutex.Unlock()
	return c.connectionStateLocked()
}

func (c *Conn) connectionStateLocked() ConnectionState {
	var state ConnectionState
	state.HandshakeComplete = c.handshakeComplete()
	state.Version = c.vers
	state.NegotiatedProtocol = c.clientProtocol
	state.DidResume = c.didResume
	state.NegotiatedProtocolIsMutual = true
	state.ServerName = c.serverName
	state.CipherSuite = c.cipherSuite
	state.PeerCertificates = c.peerCertificates
	state.VerifiedChains = c.verifiedChains
	state.SignedCertificateTimestamps = c.scts
	state.OCSPResponse = c.ocspResponse
	if !c.didResume && c.vers != VersionTLS13 {
		if c.clientFinishedIsFirst {
			state.TLSUnique = c.clientFinished[:]
		} else {
			state.TLSUnique = c.serverFinished[:]
		}
	}
	if c.config.Renegotiation != RenegotiateNever {
		state.ekm = noExportedKeyingMaterial
	} else {
		state.ekm = c.ekm
	}
	// [UTLS SECTION START]
	c.utlsConnectionStateLocked(&state)
	// [UTLS SECTION END]
	return state
}

// OCSPResponse returns the stapled OCSP response from the TLS server, if
// any. (Only valid for client connections.)
func (c *Conn) OCSPResponse() []byte {
	c.handshakeMutex.Lock()
	defer c.handshakeMutex.Unlock()

	return c.ocspResponse
}

// VerifyHostname checks that the peer certificate chain is valid for
// connecting to host. If so, it returns nil; if not, it returns an error
// describing the problem.
func (c *Conn) VerifyHostname(host string) error {
	c.handshakeMutex.Lock()
	defer c.handshakeMutex.Unlock()
	if !c.isClient {
		return errors.New("tls: VerifyHostname called on TLS server connection")
	}
	if !c.handshakeComplete() {
		return errors.New("tls: handshake has not yet been performed")
	}
	if len(c.verifiedChains) == 0 {
		return errors.New("tls: handshake did not verify certificate chain")
	}
	return c.peerCertificates[0].VerifyHostname(host)
}

func (c *Conn) handshakeComplete() bool {
	return atomic.LoadUint32(&c.handshakeStatus) == 1
}<|MERGE_RESOLUTION|>--- conflicted
+++ resolved
@@ -14,11 +14,7 @@
 	"crypto/x509"
 	"errors"
 	"fmt"
-<<<<<<< HEAD
-	"golang.org/x/net/context"
-=======
 	"hash"
->>>>>>> d73321bb
 	"io"
 	"net"
 	"sync"
@@ -1428,18 +1424,12 @@
 
 // Handshake runs the client or server handshake
 // protocol if it has not yet been run.
-<<<<<<< HEAD
-// Most uses of this package need not call Handshake
-// explicitly: the first Read or Write will call it automatically.
-
-=======
 //
 // Most uses of this package need not call Handshake explicitly: the
 // first Read or Write will call it automatically.
 //
 // For control over canceling or setting a timeout on a handshake, use
 // HandshakeContext or the Dialer's DialContext method instead.
->>>>>>> d73321bb
 func (c *Conn) Handshake() error {
 	return c.HandshakeContext(context.Background())
 }
@@ -1460,9 +1450,6 @@
 	return c.handshakeContext(ctx)
 }
 
-<<<<<<< HEAD
-func (c *Conn) handshakeContext(ctx context.Context) error {
-=======
 func (c *Conn) handshakeContext(ctx context.Context) (ret error) {
 	// Fast sync/atomic-based exit if there is no handshake in flight and the
 	// last one succeeded without an error. Avoids the expensive context setup
@@ -1471,7 +1458,6 @@
 		return nil
 	}
 
->>>>>>> d73321bb
 	handshakeCtx, cancel := context.WithCancel(ctx)
 	// Note: defer this before starting the "interrupter" goroutine
 	// so that we can tell the difference between the input being canceled and
@@ -1490,11 +1476,7 @@
 			close(done)
 			if ctxErr := <-interruptRes; ctxErr != nil {
 				// Return context error to user.
-<<<<<<< HEAD
-				c.handshakeErr = ctxErr
-=======
 				ret = ctxErr
->>>>>>> d73321bb
 			}
 		}()
 		go func() {
