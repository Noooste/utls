// Copyright 2024 The Go Authors. All rights reserved.
// Use of this source code is governed by a BSD-style
// license that can be found in the LICENSE file.

package tls

import (
	"slices"
	_ "unsafe" // for linkname
)

// Defaults are collected in this file to allow distributions to more easily patch
// them to apply local policies.

<<<<<<< HEAD
// var tlskyber = godebug.New("tlskyber") [uTLS]
=======
var tlsmlkem = godebug.New("tlsmlkem")
>>>>>>> 51c7999d

// defaultCurvePreferences is the default set of supported key exchanges, as
// well as the preference order.
func defaultCurvePreferences() []CurveID {
<<<<<<< HEAD
	// [uTLS section begins]
	// if tlskyber.Value() == "0" {
	// 	return []CurveID{X25519, CurveP256, CurveP384, CurveP521}
	// }
	// [uTLS section ends]

	// For now, x25519Kyber768Draft00 must always be followed by X25519.
	return []CurveID{x25519Kyber768Draft00, X25519, CurveP256, CurveP384, CurveP521}
=======
	if tlsmlkem.Value() == "0" {
		return []CurveID{X25519, CurveP256, CurveP384, CurveP521}
	}
	return []CurveID{X25519MLKEM768, X25519, CurveP256, CurveP384, CurveP521}
>>>>>>> 51c7999d
}

// defaultSupportedSignatureAlgorithms contains the signature and hash algorithms that
// the code advertises as supported in a TLS 1.2+ ClientHello and in a TLS 1.2+
// CertificateRequest. The two fields are merged to match with TLS 1.3.
// Note that in TLS 1.2, the ECDSA algorithms are not constrained to P-256, etc.
var defaultSupportedSignatureAlgorithms = []SignatureScheme{
	PSSWithSHA256,
	ECDSAWithP256AndSHA256,
	Ed25519,
	PSSWithSHA384,
	PSSWithSHA512,
	PKCS1WithSHA256,
	PKCS1WithSHA384,
	PKCS1WithSHA512,
	ECDSAWithP384AndSHA384,
	ECDSAWithP521AndSHA512,
	PKCS1WithSHA1,
	ECDSAWithSHA1,
}

// [uTLS section begins]
// var tlsrsakex = godebug.New("tlsrsakex")
// var tls3des = godebug.New("tls3des")
// [uTLS section ends]

func defaultCipherSuites() []uint16 {
	suites := slices.Clone(cipherSuitesPreferenceOrder)
	return slices.DeleteFunc(suites, func(c uint16) bool {
		return disabledCipherSuites[c] ||
			// [uTLS section begins]
			// tlsrsakex.Value() != "1" && rsaKexCiphers[c] ||
			// tls3des.Value() != "1" && tdesCiphers[c]
			rsaKexCiphers[c] ||
			tdesCiphers[c]
		// [uTLS section ends]
	})
}

// defaultCipherSuitesTLS13 is also the preference order, since there are no
// disabled by default TLS 1.3 cipher suites. The same AES vs ChaCha20 logic as
// cipherSuitesPreferenceOrder applies.
//
// defaultCipherSuitesTLS13 should be an internal detail,
// but widely used packages access it using linkname.
// Notable members of the hall of shame include:
//   - github.com/quic-go/quic-go
//   - github.com/sagernet/quic-go
//
// Do not remove or change the type signature.
// See go.dev/issue/67401.
//
//go:linkname defaultCipherSuitesTLS13
var defaultCipherSuitesTLS13 = []uint16{
	TLS_AES_128_GCM_SHA256,
	TLS_AES_256_GCM_SHA384,
	TLS_CHACHA20_POLY1305_SHA256,
}

// defaultCipherSuitesTLS13NoAES should be an internal detail,
// but widely used packages access it using linkname.
// Notable members of the hall of shame include:
//   - github.com/quic-go/quic-go
//   - github.com/sagernet/quic-go
//
// Do not remove or change the type signature.
// See go.dev/issue/67401.
//
//go:linkname defaultCipherSuitesTLS13NoAES
var defaultCipherSuitesTLS13NoAES = []uint16{
	TLS_CHACHA20_POLY1305_SHA256,
	TLS_AES_128_GCM_SHA256,
	TLS_AES_256_GCM_SHA384,
}

// The FIPS-only policies below match BoringSSL's
// ssl_compliance_policy_fips_202205, which is based on NIST SP 800-52r2.
// https://cs.opensource.google/boringssl/boringssl/+/master:ssl/ssl_lib.cc;l=3289;drc=ea7a88fa

var defaultSupportedVersionsFIPS = []uint16{
	VersionTLS12,
	VersionTLS13,
}

// defaultCurvePreferencesFIPS are the FIPS-allowed curves,
// in preference order (most preferable first).
var defaultCurvePreferencesFIPS = []CurveID{CurveP256, CurveP384}

// defaultSupportedSignatureAlgorithmsFIPS currently are a subset of
// defaultSupportedSignatureAlgorithms without Ed25519 and SHA-1.
var defaultSupportedSignatureAlgorithmsFIPS = []SignatureScheme{
	PSSWithSHA256,
	PSSWithSHA384,
	PSSWithSHA512,
	PKCS1WithSHA256,
	ECDSAWithP256AndSHA256,
	PKCS1WithSHA384,
	ECDSAWithP384AndSHA384,
	PKCS1WithSHA512,
}

// defaultCipherSuitesFIPS are the FIPS-allowed cipher suites.
var defaultCipherSuitesFIPS = []uint16{
	TLS_ECDHE_RSA_WITH_AES_128_GCM_SHA256,
	TLS_ECDHE_RSA_WITH_AES_256_GCM_SHA384,
	TLS_ECDHE_ECDSA_WITH_AES_128_GCM_SHA256,
	TLS_ECDHE_ECDSA_WITH_AES_256_GCM_SHA384,
}

// defaultCipherSuitesTLS13FIPS are the FIPS-allowed cipher suites for TLS 1.3.
var defaultCipherSuitesTLS13FIPS = []uint16{
	TLS_AES_128_GCM_SHA256,
	TLS_AES_256_GCM_SHA384,
}<|MERGE_RESOLUTION|>--- conflicted
+++ resolved
@@ -12,30 +12,18 @@
 // Defaults are collected in this file to allow distributions to more easily patch
 // them to apply local policies.
 
-<<<<<<< HEAD
-// var tlskyber = godebug.New("tlskyber") [uTLS]
-=======
-var tlsmlkem = godebug.New("tlsmlkem")
->>>>>>> 51c7999d
+// var tlsmlkem = godebug.New("tlsmlkem") [uTLS]
 
 // defaultCurvePreferences is the default set of supported key exchanges, as
 // well as the preference order.
 func defaultCurvePreferences() []CurveID {
-<<<<<<< HEAD
 	// [uTLS section begins]
-	// if tlskyber.Value() == "0" {
+	// if tlsmlkem.Value() == "0" {
 	// 	return []CurveID{X25519, CurveP256, CurveP384, CurveP521}
 	// }
 	// [uTLS section ends]
 
-	// For now, x25519Kyber768Draft00 must always be followed by X25519.
-	return []CurveID{x25519Kyber768Draft00, X25519, CurveP256, CurveP384, CurveP521}
-=======
-	if tlsmlkem.Value() == "0" {
-		return []CurveID{X25519, CurveP256, CurveP384, CurveP521}
-	}
 	return []CurveID{X25519MLKEM768, X25519, CurveP256, CurveP384, CurveP521}
->>>>>>> 51c7999d
 }
 
 // defaultSupportedSignatureAlgorithms contains the signature and hash algorithms that
